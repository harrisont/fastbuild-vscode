--- conflicted
+++ resolved
@@ -1007,84 +1007,7 @@
                     return error;
                 }
             } else if (isParsedStatementGenericFunction(statement)) {
-<<<<<<< HEAD
-                // Evaluate the target name.
-                const maybeEvaluatedTargetNameName = evaluateRValue(statement.targetName, context);
-                if (maybeEvaluatedTargetNameName.hasError) {
-                    return maybeEvaluatedTargetNameName.getError();
-                }
-                const evaluatedTargetName = maybeEvaluatedTargetNameName.getValue();
-                const evaluatedTargetNameRange = new SourceRange(context.thisFbuildUri, evaluatedTargetName.range);
-                if (typeof evaluatedTargetName.value !== 'string') {
-                    return new EvaluationError(evaluatedTargetNameRange, `Target name must evaluate to a String, but instead evaluates to ${getValueTypeNameA(evaluatedTargetName.value)}`);
-                }
-
-                // Ensure that this doesn't resuse an existing target name.
-                const existingTargetDefinition = context.evaluatedData.targetDefinitions.get(evaluatedTargetName.value);
-                if (existingTargetDefinition !== undefined) {
-                    return new EvaluationError(evaluatedTargetNameRange, `Target name "${evaluatedTargetName.value}" already exists at ${getSourceRangeStr(existingTargetDefinition.range)}.`);
-                }
-
-                // Create a definition and reference for the target name.
-                const targetNameDefinition = context.scopeStack.createTargetDefinition(evaluatedTargetNameRange);
-                const targetNameReference: TargetReference = {
-                    definition: targetNameDefinition,
-                    range: evaluatedTargetNameRange,
-                };
-                context.evaluatedData.targetDefinitions.set(evaluatedTargetName.value, targetNameDefinition);
-                context.evaluatedData.targetReferences.push(targetNameReference);
-
-                // Evaluate the function body.
-                let error: Error | null = null;
-                context.scopeStack.withScope(() => {
-                    error = evaluateStatements(statement.statements, context);
-                    if (error !== null) {
-                        return;
-                    }
-
-                    // TODO: don't hard-code 'Alias' and 'Targets', and extend to work with other functions and varables that refrence targets.
-                    // Handle `Alias`'s `Targets`.
-                    if (statement.functionName == 'Alias') {
-                        const targetsVariableName = 'Targets';
-
-                        const targetsVariable = context.scopeStack.getVariableInCurrentScope(targetsVariableName);
-                        if (targetsVariable === null) {
-                            // TODO: uncomment this once I fix the evaluator tests to not auto-generate generic-function tests that are missing required varaibles.
-                            //const statementRange = new SourceRange(context.thisFbuildUri, statement.range);
-                            //error = new EvaluationError(statementRange, `Function "${statement.functionName}" is missing required variable "${targetsVariableName}".`);
-                            return;
-                        }
-
-                        // Create a reference for the targets.
-                        const targets: Value[] = (targetsVariable.value instanceof Array) ? targetsVariable.value : [targetsVariable.value];
-                        for (const target of targets) {
-                            if (typeof target !== 'string') {
-                                error = new EvaluationError(targetsVariable.definitions[0].range, `Function "${statement.functionName}"'s variable "${targetsVariableName}" must be either a String or an Array of Strings, but instead is ${getValueTypeNameA(targetsVariable.value)}.`);
-                                return;
-                            }
-
-                            // TODO: use the actual range of the refererence (the array item) instead of variable definition.
-                            const targetReferenceRange = targetsVariable.definitions[0].range;
-
-                            // TODO: support looking up a target by the target's output-file.
-                            // TODO: change targetDefinitions to a map for faster lookups.
-                            const targetDefinition = context.evaluatedData.targetDefinitions.get(target);
-                            if (targetDefinition === undefined) {
-                                // TODO: Figure out why FASTBuild does not error on existing code that references non-existent targets (e.g. targets that exist for one platform, behind an `If`, but not another).
-                                //error = new EvaluationError(referenceRange, `Target "${target}" does not exist.`);
-                                return;
-                            }
-                            const targetReference: TargetReference = {
-                                definition: targetDefinition,
-                                range: targetReferenceRange,
-                            };
-                            context.evaluatedData.targetReferences.push(targetReference);
-                        }
-                    }
-                });
-=======
                 const error = evaluateStatementGenericFunction(statement, context);
->>>>>>> 6e0a1d43
                 if (error !== null) {
                     return error;
                 }
@@ -1530,6 +1453,8 @@
 
 // Returns `Error` on fatal error, or `null` otherwise.
 function evaluateStatementGenericFunction(statement: ParsedStatementGenericFunction, context: EvaluationContext): Error | null {
+    const functionName = statement.functionName;
+
     // Evaluate the target name.
     const maybeEvaluatedTargetNameName = evaluateRValue(statement.targetName, context);
     if (maybeEvaluatedTargetNameName.hasError) {
@@ -1575,11 +1500,11 @@
         }
 
         // Ensure that all required properties are set.
-        const functionMetadata = GENERIC_FUNCTION_METADATA_BY_NAME.get(statement.functionName);
+        const functionMetadata = GENERIC_FUNCTION_METADATA_BY_NAME.get(functionName);
         if (functionMetadata === undefined) {
             error = new InternalEvaluationError(
                 new SourceRange(context.thisFbuildUri, statement.range),
-                `Missing metadata for function ${statement.functionName}`
+                `Missing metadata for function ${functionName}`
             );
             return;
         }
@@ -1595,10 +1520,51 @@
             const missingPropertyNamesString = missingPropertyNames.map(name => `"${name}"`).join(', ');
             context.evaluatedData.nonFatalErrors.push(new EvaluationError(
                 new SourceRange(context.thisFbuildUri, statement.range),
-                `Call to function "${statement.functionName}" is missing required ${pluralizedPropertyWord} ${missingPropertyNamesString}.`,
+                `Call to function "${functionName}" is missing required ${pluralizedPropertyWord} ${missingPropertyNamesString}.`,
                 []
             ));
             return;
+        }
+
+        // TODO: don't hard-code 'Alias' and 'Targets', and extend to work with other functions and varables that refrence targets.
+        // Handle `Alias`'s `Targets`.
+        if (functionName == 'Alias') {
+            const targetsVariableName = 'Targets';
+            const targetsVariable = context.scopeStack.getVariableStartingFromCurrentScope(targetsVariableName);
+            // We know it won't be null because of the above check for required properties, but check anyways to ensure that TypeScipt is happy.
+            if (targetsVariable === null) {
+                return;
+            }
+
+            // Create a reference for the targets.
+            const targets: Value[] = (targetsVariable.value instanceof Array) ? targetsVariable.value : [targetsVariable.value];
+            for (const target of targets) {
+                if (typeof target !== 'string') {
+                    error = new EvaluationError(
+                        targetsVariable.definitions[0].range,
+                        `Function "${functionName}"'s variable "${targetsVariableName}" must be either a String or an Array of Strings, but instead is ${getValueTypeNameA(targetsVariable.value)}.`,
+                        []
+                    );
+                    return;
+                }
+
+                // TODO: use the actual range of the refererence (the array item) instead of variable definition.
+                const targetReferenceRange = targetsVariable.definitions[0].range;
+
+                // TODO: support looking up a target by the target's output-file.
+                // TODO: change targetDefinitions to a map for faster lookups.
+                const targetDefinition = context.evaluatedData.targetDefinitions.get(target);
+                if (targetDefinition === undefined) {
+                    // TODO: Figure out why FASTBuild does not error on existing code that references non-existent targets (e.g. targets that exist for one platform, behind an `If`, but not another).
+                    //error = new EvaluationError(referenceRange, `Target "${target}" does not exist.`);
+                    return;
+                }
+                const targetReference: TargetReference = {
+                    definition: targetDefinition,
+                    range: targetReferenceRange,
+                };
+                context.evaluatedData.targetReferences.push(targetReference);
+            }
         }
     });
     return error;
