import * as assert from 'assert';

// Used to manipulate URIs.
import * as vscodeUri from 'vscode-uri';

import * as os from 'os';
import * as path from 'path';

import {
    Maybe,
} from '../coreTypes';

import {
    ParseSourceRange,
    createRange as createParseRange,
} from '../parser';

import {
    evaluate,
    EvaluatedData,
    EvaluatedVariable,
    IncludeReference,
    SourceRange,
    Struct,
    StructMember,
    TargetDefinition,
    TargetReference,
    Value,
    VariableDefinition,
    VariableReference,
} from '../evaluator';

import { IFileSystem } from '../fileSystem';
import { ParseDataProvider } from '../parseDataProvider';

type UriStr = string;
type FileContents = string;

class MockFileSystem implements IFileSystem {
    constructor(private readonly fileContents: Map<UriStr, FileContents>) {
    }

    fileExists(uri: vscodeUri.URI): boolean
    {
        return this.fileContents.has(uri.toString());
    }

    getFileContents(uri: vscodeUri.URI): Maybe<FileContents> {
        const contents = this.fileContents.get(uri.toString());
        if (contents === undefined) {
            return Maybe.error(new Error(`MockFileSystem has no data for URI '${uri}'`));
        }
        return Maybe.ok(contents);
    }
}

function createRange(startLine: number, startCharacter: number, endLine: number, endCharacter: number): SourceRange {
    return createFileRange('file:///dummy.bff', startLine, startCharacter, endLine, endCharacter);
}

function createFileRange(uri: UriStr, startLine: number, startCharacter: number, endLine: number, endCharacter: number): SourceRange {
    return new SourceRange(
        uri,
        {
            start: {
                line: startLine,
                character: startCharacter
            },
            end: {
                line: endLine,
                character: endCharacter
            }
        }
    );
}

function evaluateInputs(thisFbuildUriStr: UriStr, inputs: Map<UriStr, FileContents>, enableDiagnostics: boolean): EvaluatedData {
    const fileSystem = new MockFileSystem(inputs);
    const parseDataProvider = new ParseDataProvider(
        fileSystem,
        { enableDiagnostics, includeCodeLocationInError: true }
    );
    const thisFbuildUri = vscodeUri.URI.parse(thisFbuildUriStr);
    const maybeParseData = parseDataProvider.getParseData(thisFbuildUri);
    if (maybeParseData.hasError) {
        throw maybeParseData.getError();
    }
    const parseData = maybeParseData.getValue();
    const evaluatedStatementsAndMaybeError = evaluate(parseData, thisFbuildUriStr, fileSystem, parseDataProvider);
    if (evaluatedStatementsAndMaybeError.error !== null) {
        throw evaluatedStatementsAndMaybeError.error;
    }
    return evaluatedStatementsAndMaybeError.data;
}

function evaluateInput(input: FileContents, enableDiagnostics: boolean): EvaluatedData {
    const thisFbuildUri = 'file:///dummy.bff';
    return evaluateInputs(thisFbuildUri, new Map<UriStr, FileContents>([[thisFbuildUri, input]]), enableDiagnostics);
}

// Compares the parsed evaluatedVariables, but only the value, not the range.
function assertEvaluatedVariablesValueEqual(input: FileContents, expectedValues: Value[]): void {
    const result = evaluateInput(input, true /*enableDiagnostics*/);
    const actualValues = result.evaluatedVariables.map(evaluatedVariable => evaluatedVariable.value);
    assert.deepStrictEqual(actualValues, expectedValues);
}

function getParseSourceRangeString(range: ParseSourceRange): string {
    return `${range.start.line}:${range.start.character} - ${range.end.line}:${range.end.character}`;
}

function assertParseSyntaxError(input: string, expectedErrorMessage: string, expectedRange: ParseSourceRange): void {
    // Disable diagnostics because we expect it to error so it's not helpful to get the diagnostic logs.
    const enableDiagnostics = false;

    assert.throws(
        () => evaluateInput(input, enableDiagnostics),
        actualError => {
            assert.strictEqual(actualError.name, 'ParseSyntaxError', `Expected a ParseSyntaxError exception but got ${actualError}:\n\n${actualError.stack}`);
            assert(actualError.message === expectedErrorMessage, `Got error message <${actualError.message}> but expected <${expectedErrorMessage}>`);
            assert.deepStrictEqual(actualError.range, expectedRange, `Expected the error range to be ${getParseSourceRangeString(expectedRange)} but it is ${getParseSourceRangeString(actualError.range)}`);
            return true;
        }
    );
}

function assertEvaluationError(input: string, expectedErrorMessage: string, expectedRange: ParseSourceRange): void {
    // Disable diagnostics because we expect it to error so it's not helpful to get the diagnostic logs.
    const enableDiagnostics = false;

    assert.throws(
        () => evaluateInput(input, enableDiagnostics),
        actualError => {
            assert.strictEqual(actualError.name, 'EvaluationError', `Expected an EvaluationError exception but got ${actualError}:\n\n${actualError.stack}`);
            assert.strictEqual(actualError.message, expectedErrorMessage, `Error message was different than expected`);
            // Create a `ParseSourceRange` out of the `SourceRange` in order to drop the file URI.
            const actualRange = createParseRange(actualError.range.start.line, actualError.range.start.character, actualError.range.end.line, actualError.range.end.character);
            assert.deepStrictEqual(actualRange, expectedRange, `Expected the error range to be ${getParseSourceRangeString(expectedRange)} but it is ${getParseSourceRangeString(actualRange)}`);
            return true;
        }
    );
}

describe('evaluator', () => {
    describe('evaluatedVariables value', () => {
        it('should be detected in a string with a variable', () => {
            const input = `
                .MyVar = 'MyValue'
                Print('pre-$MyVar$-post')
            `;
            assertEvaluatedVariablesValueEqual(input, ['MyValue', 'MyValue']);
        });

        it('should be detected in a string with multiple variables', () => {
            const input = `
                .MyVar1 = 'MyValue1'
                .MyVar2 = 'MyValue2'
                Print('pre-$MyVar1$-$MyVar2$-post')
            `;
            assertEvaluatedVariablesValueEqual(input, ['MyValue1', 'MyValue2', 'MyValue1', 'MyValue2']);
        });

        it('should be detected in the RHS when assigning the value of another variable', () => {
            const input = `
                .MyVar = 1
                .Copy = .MyVar
            `;
            assertEvaluatedVariablesValueEqual(input, [1, 1, 1]);
        });

        it('should be detected in the RHS when assigning the value of another variable in the parent scope', () => {
            const input = `
                .MyVar = 1
                { // Start scope
                    Print(^MyVar)
                } // End scope
            `;
            assertEvaluatedVariablesValueEqual(input, [1, 1]);
        });

        it('should be able to read a variable in a direct parent scope', () => {
            const input = `
                .Var1 = 1
                {// Start scope
                    Print(.Var1)
                }// End scope
            `;
            assertEvaluatedVariablesValueEqual(input, [1, 1]);
        });

        it('should be able to read a variable in a grandparent scope (current scope reference)', () => {
            const input = `
                .Var1 = 1
                {
                    {
                        Print(.Var1)
                    }
                }
            `;
            assertEvaluatedVariablesValueEqual(input, [1, 1]);
        });

        it('should be able to read a variable in a grandparent scope (parent scope reference)', () => {
            const input = `
                .Var1 = 1
                {
                    {
                        Print(^Var1)
                    }
                }
            `;
            assertEvaluatedVariablesValueEqual(input, [1, 1]);
        });

        it('should allow variables with the same name in different scopes', () => {
            const input = `
                {
                    .Var1 = 1
                    Print(.Var1)
                }
                {
                    .Var1 = 2
                    Print(.Var1)
                }
            `;
            assertEvaluatedVariablesValueEqual(input, [1, 1, 2, 2]);
        });

        it('should allow a variable to shadow a variable with the same name in a parent scope', () => {
            const input = `
                .Var = 1
                {
                    .Var = 2
                    Print(.Var)
                }
                Print(.Var)
            `;
            assertEvaluatedVariablesValueEqual(input, [1, 2, 2, 1]);
        });

        it('should not be able to read a variable in a child scope', () => {
            const input = `
                {
                    .Var1 = 1
                }
                Print(.Var1)
            `;
            const expectedErrorMessage = 'Referencing variable "Var1" that is not defined in the current scope or any of the parent scopes.';
            assertEvaluationError(input, expectedErrorMessage, createParseRange(4, 22, 4, 27));
        });

        it('should be able to write an existing variable in a direct parent scope', () => {
            const input = `
                .Var1 = 1
                {
                    ^Var1 = 2
                }
                Print(.Var1)
            `;
            assertEvaluatedVariablesValueEqual(input, [1, 2, 2]);
        });

        it('should be able to write an existing variable in a grandparent scope', () => {
            const input = `
                .Var1 = 1
                {
                    {
                        ^Var1 = 2
                    }
                }
                Print(.Var1)
            `;
            assertEvaluatedVariablesValueEqual(input, [1, 2, 2]);
        });

        it('should not be able to read a non-existant variable in a parent scope', () => {
            const input = `
                {
                    .Var1 = 0
                    Print(^Var1)
                }
            `;
            const expectedErrorMessage = 'Referencing variable "Var1" in a parent scope that is not defined in any parent scope.';
            assertEvaluationError(input, expectedErrorMessage, createParseRange(3, 26, 3, 31));
        });

        it('should not be able to write a non-existant variable in a parent scope', () => {
            const input = `
                {
                    .Var1 = 0
                    ^Var1 = 1
                }
            `;
            const expectedErrorMessage = 'Referencing variable "Var1" in a parent scope that is not defined in any parent scope.';
            assertEvaluationError(input, expectedErrorMessage, createParseRange(3, 20, 3, 25));
        });

        it('should not be able to read a non-existant variable from the parent of the root scope ', () => {
            const input = `
                .Var1 = 0
                Print(^Var1)
            `;
            const expectedErrorMessage = 'Cannot access parent scope because there is no parent scope.';
            assertEvaluationError(input, expectedErrorMessage, createParseRange(2, 22, 2, 27));
        });

        it('should not be able to write a non-existant variable from the parent of the root scope ', () => {
            const input = `
                .Var1 = 0
                ^Var1 = 1
            `;
            const expectedErrorMessage = 'Cannot access parent scope because there is no parent scope.';
            assertEvaluationError(input, expectedErrorMessage, createParseRange(2, 16, 2, 21));
        });

        it(`writing to a parent variable that has the same name as a variable in its parent's scope should only update the shadowing variable`, () => {
            const input = `
                .Var1 = 1
                {
                    .Var1 = 2
                    {
                        Print( .Var1)
                        ^Var1 = 3
                    }
                    Print( .Var1)
                }
                Print( .Var1)
            `;
            assertEvaluatedVariablesValueEqual(input, [1, 2, 2, 3, 3, 1]);
        });

        it('should correctly evaulate an empty string literal', () => {
            const input = `
                .MyVar = ''
                Print(.MyVar)
            `;
            assertEvaluatedVariablesValueEqual(input, ['', '']);
        });

        it('should evaluate an empty array', () => {
            const input = `
                .MyVar = {}
                Print(.MyVar)
            `;
            assertEvaluatedVariablesValueEqual(input, [
                [],
                [],
            ]);
        });

        it('should evaluate an array of string literals', () => {
            const input = `
                .MyVar = {
                    'thing1'
                    'thing2'
                }
                Print(.MyVar)
            `;
            assertEvaluatedVariablesValueEqual(input, [
                ['thing1', 'thing2'],
                ['thing1', 'thing2'],
            ]);
        });

        it('assigning a String to an ArrayOfStrings in the current scope results in an ArrayOfStrings with a single item: the RHS String', () => {
            const input = `
                .MyVar = { 'old1', 'old2' }
                .MyVar = 'new'
                Print(.MyVar)
            `;
            assertEvaluatedVariablesValueEqual(input, [
                ['old1', 'old2'],
                ['new'],
                ['new'],
            ]);
        });

        it('assigning a String to an ArrayOfStrings in a parent scope results in an ArrayOfStrings with a single item: the RHS String', () => {
            const input = `
                .MyVar = { 'old1', 'old2' }
                {
                    ^MyVar = 'new'
                }
                Print(.MyVar)
            `;
            assertEvaluatedVariablesValueEqual(input, [
                ['old1', 'old2'],
                ['new'],
                ['new'],
            ]);
        });

        it('assigning a String to an empty Array results in an ArrayOfStrings with a single item: the RHS String', () => {
            const input = `
                .MyVar = {}
                .MyVar = 'new'
                Print(.MyVar)
            `;
            assertEvaluatedVariablesValueEqual(input, [
                [],
                ['new'],
                ['new'],
            ]);
        });

        it('assigning an ArrayOfStrings to an empty Array results in an ArrayOfStrings with the RHS ArrayOfStrings', () => {
            const input = `
                .MyVar = {}
                .MyVar = { 'new' }
                Print(.MyVar)
            `;
            assertEvaluatedVariablesValueEqual(input, [
                [],
                ['new'],
                ['new'],
            ]);
        });

        it('assigning an empty Array to an empty Array results in an ArrayOfStrings with the RHS ArrayOfStrings', () => {
            const input = `
                .MyVar = {}
                .MyVar = {}
                Print(.MyVar)
            `;
            assertEvaluatedVariablesValueEqual(input, [
                [],
                [],
                [],
            ]);
        });

        it('assigning a Number to an empty Array errors', () => {
            const input = `
                .MyVar = {}
                .MyVar = 1
            `;
            const expectedErrorMessage = 'Cannot assign an Integer to an Array. Arrays can only contain Strings or Structs.';
            assertEvaluationError(input, expectedErrorMessage, createParseRange(2, 25, 2, 26));
        });

        it('assigning a String an ArrayOfStructs errors', () => {
            const input = `
                .MyStruct = []
                .MyVar = { .MyStruct }
                .MyVar = 'new'
            `;
            const expectedErrorMessage = 'Cannot assign a String to an Array of Structs.';
            assertEvaluationError(input, expectedErrorMessage, createParseRange(3, 25, 3, 30));
        });

        it('should evaluate an array of string templates', () => {
            const input = `
                .Type = 'thing'
                .MyVar = {
                    '$Type$1'
                    '$Type$2'
                }
            `;
            assertEvaluatedVariablesValueEqual(input, [
                'thing',
                'thing',
                'thing',
                ['thing1', 'thing2'],
            ]);
        });

        it('should evaluate an array of evaluated variables', () => {
            const input = `
                .Var1 = 'thing1'
                .Var2 = 'thing2'
                .MyVar = {
                    .Var1
                    .Var2
                }
            `;
            assertEvaluatedVariablesValueEqual(input, [
                'thing1',
                'thing2',
                'thing1',
                'thing2',
                ['thing1', 'thing2'],
            ]);
        });

        it('should error on an array of booleans', () => {
            const input = `
                .MyVar = { true }
            `;
            const expectedErrorMessage = 'Cannot have an Array of Booleans. Only Arrays of Strings and Arrays of Structs are allowed.';
            assertEvaluationError(input, expectedErrorMessage, createParseRange(1, 27, 1, 31));
        });

        it('should error on an array of integers', () => {
            const input = `
                .MyVar = { 123 }
            `;
            const expectedErrorMessage = 'Cannot have an Array of Integers. Only Arrays of Strings and Arrays of Structs are allowed.';
            assertEvaluationError(input, expectedErrorMessage, createParseRange(1, 27, 1, 30));
        });

        it('should error on heterogenous arrays (variation 1: string first)', () => {
            const input = `
                .MyStruct = [ .Value = 1 ]
                .MyVar = { 'a', .MyStruct }
            `;
            const expectedErrorMessage = 'All values in an Array must have the same type, but the first item is a String and this item is a Struct';
            assertEvaluationError(input, expectedErrorMessage, createParseRange(2, 32, 2, 41));
        });

        it('should error on heterogenous arrays (variation 1: struct first)', () => {
            const input = `
                .MyStruct = [ .Value = 1 ]
                .MyVar = { .MyStruct, 'a' }
            `;
            const expectedErrorMessage = 'All values in an Array must have the same type, but the first item is a Struct and this item is a String';
            assertEvaluationError(input, expectedErrorMessage, createParseRange(2, 38, 2, 41));
        });

        it('an array in an array should expand its items', () => {
            const input = `
                .Parts1 = { 'thing1', 'thing2' }
                .Parts2 = 'thing3'
                .Parts3 = { 'thing4' }
                .Combined = {
                    .Parts1
                    .Parts2
                    .Parts3
                }
            `;
            assertEvaluatedVariablesValueEqual(input, [
                ['thing1', 'thing2'],
                'thing3',
                ['thing4'],
                ['thing1', 'thing2'],
                'thing3',
                ['thing4'],
                ['thing1', 'thing2', 'thing3', 'thing4'],
            ]);
        });

        it('should evaluate an empty struct', () => {
            const input = `
                .MyVar = []
            `;
            assertEvaluatedVariablesValueEqual(input, [
                new Struct(),
            ]);
        });

        it('should evaluate a basic struct', () => {
            const input = `
                .MyVar = [
                    .MyBool = true
                    .MyInt = 123
                    .MyStr = 'Hello world!'
                ]
            `;
            const myVarMyBoolDefinition: VariableDefinition = { id: 1, range: createRange(2, 20, 2, 27), name: 'MyBool' };
            const myVarMyIntDefinition: VariableDefinition = { id: 2, range: createRange(3, 20, 3, 26), name: 'MyInt' };
            const myVarMyStrDefinition: VariableDefinition = { id: 3, range: createRange(4, 20, 4, 26), name: 'MyStr' };
            assertEvaluatedVariablesValueEqual(input, [
                true,
                123,
                'Hello world!',
                Struct.from(Object.entries({
                    MyBool: new StructMember(true, myVarMyBoolDefinition),
                    MyInt: new StructMember(123, myVarMyIntDefinition),
                    MyStr: new StructMember('Hello world!', myVarMyStrDefinition),
                }))
            ]);
        });

        it('should evaluate a struct with an evaluated variable', () => {
            const input = `
                .B = 1
                .MyVar = [
                    .A = .B
                ]
            `;
            const myVarADefinition: VariableDefinition = { id: 2, range: createRange(3, 20, 3, 22), name: 'A' };
            assertEvaluatedVariablesValueEqual(input, [
                1,
                1,
                1,
                Struct.from(Object.entries({
                    A: new StructMember(1, myVarADefinition),
                }))
            ]);
        });

        it('should evaluate a struct with multiple evaluated variables', () => {
            const input = `
                .B1 = 1
                .B2 = 2
                .MyVar = [
                    .A1 = .B1
                    .A2 = .B2
                ]
            `;
            const myVarA1Definition: VariableDefinition = { id: 3, range: createRange(4, 20, 4, 23), name: 'A1' };
            const myVarA2Definition: VariableDefinition = { id: 4, range: createRange(5, 20, 5, 23), name: 'A2' };
            assertEvaluatedVariablesValueEqual(input, [
                1,
                2,
                1,
                1,
                2,
                2,
                Struct.from(Object.entries({
                    A1: new StructMember(1, myVarA1Definition),
                    A2: new StructMember(2, myVarA2Definition),
                }))
            ]);
        });

        it('should evaluate a struct containing an array', () => {
            const input = `
                .MyVar = [
                    .MyArray = {'a', 'b', 'c'}
                ]
            `;
            const myVarMyArrayDefinition: VariableDefinition = { id: 1, range: createRange(2, 20, 2, 28), name: 'MyArray' };
            assertEvaluatedVariablesValueEqual(input, [
                ['a', 'b', 'c'],
                Struct.from(Object.entries({
                    MyArray: new StructMember(['a', 'b', 'c'], myVarMyArrayDefinition),
                }))
            ]);
        });

        it('should evaluate a struct containing a struct', () => {
            const input = `
                .MyVar = [
                    .MyStruct = [
                        .MyInt = 1
                    ]
                ]
            `;
            const myVarMyStructMyIntDefinition: VariableDefinition = { id: 1, range: createRange(3, 24, 3, 30), name: 'MyInt' };
            const myVarMyStructDefinition: VariableDefinition = { id: 2, range: createRange(2, 20, 2, 29), name: 'MyStruct' };
            const expectedMyStructValue = Struct.from(Object.entries({
                MyInt: new StructMember(1, myVarMyStructMyIntDefinition),
            }));
            assertEvaluatedVariablesValueEqual(input, [
                1,
                expectedMyStructValue,
                Struct.from(Object.entries({
                    MyStruct: new StructMember(expectedMyStructValue, myVarMyStructDefinition),
                }))
            ]);
        });

        it('should evaluate an array of structs', () => {
            const input = `
                .Struct1 = [.MyInt = 1]
                .Struct2 = [.MyInt = 2]
                .MyVar = {
                    .Struct1
                    .Struct2
                }
            `;
            const struct1MyIntDefinition: VariableDefinition = { id: 1, range: createRange(1, 28, 1, 34), name: 'MyInt' };
            const struct2MyIntDefinition: VariableDefinition = { id: 3, range: createRange(2, 28, 2, 34), name: 'MyInt' };
            assertEvaluatedVariablesValueEqual(input, [
                1,
                Struct.from(Object.entries({
                    MyInt: new StructMember(1, struct1MyIntDefinition),
                })),
                2,
                Struct.from(Object.entries({
                    MyInt: new StructMember(2, struct2MyIntDefinition),
                })),
                Struct.from(Object.entries({
                    MyInt: new StructMember(1, struct1MyIntDefinition),
                })),
                Struct.from(Object.entries({
                    MyInt: new StructMember(2, struct2MyIntDefinition),
                })),
                [
                    Struct.from(Object.entries({
                        MyInt: new StructMember(1, struct1MyIntDefinition),
                    })),
                    Struct.from(Object.entries({
                        MyInt: new StructMember(2, struct2MyIntDefinition),
                    })),
                ]
            ]);
        });

        it('should error an an array of struct literals', () => {
            const input = `
                .MyVar = { [.MyInt = 1] }
            `;
            const expectedErrorMessage = 'Cannot have an Array of literal Structs. Use an Array of evaluated variables instead.';
            assertEvaluationError(input, expectedErrorMessage, createParseRange(1, 27, 1, 39));
        });

        it('should evaluate dynamic variable names on the RHS in the current scope', () => {
            const input = `
                .A_B_C = 'foo'
                .Middle = 'B'
                .MyVar = ."A_$Middle$_C"
            `;
            assertEvaluatedVariablesValueEqual(input, [
                'foo',
                'B',
                'B',
                'foo',
                'foo',
            ]);
        });

        it('should evaluate dynamic variable names on the RHS in the parent scope', () => {
            const input = `
                .A_B_C = 'foo'
                .Middle = 'B'
                {
                    .MyVar = ^"A_$Middle$_C"
                }
            `;
            assertEvaluatedVariablesValueEqual(input, [
                'foo',
                'B',
                'B',
                'foo',
                'foo',
            ]);
        });

        it('should evaluate dynamic variable names on the LHS in the current scope', () => {
            const input = `
                .Middle = 'B'
                ."A_$Middle$_C" = 'foo'
                Print(.A_B_C)
            `;
            assertEvaluatedVariablesValueEqual(input, [
                'B',
                'B',
                'foo',
                'foo',
            ]);
        });

        it('should evaluate dynamic variable names on the LHS in the parent scope', () => {
            const input = `
                .A_B_C = ''
                .Middle = 'B'
                {
                    ^"A_$Middle$_C" = 'foo'
                }
                Print(.A_B_C)
            `;
            assertEvaluatedVariablesValueEqual(input, [
                '',
                'B',
                'B',
                'foo',
                'foo',
            ]);
        });

        it('_CURRENT_BFF_DIR_ is a builtin variable that evaluates to the relative path to the directory containing the current bff file being parsed', () => {
            const result = evaluateInputs('file:///some/path/fbuild.bff', new Map<UriStr, FileContents>([
                [
                    'file:///some/path/fbuild.bff',
                    `
                        Print( ._CURRENT_BFF_DIR_ )
                        #include 'animals.bff'
                        Print( ._CURRENT_BFF_DIR_ )
                    `
                ],
                [
                    'file:///some/path/animals.bff',
                    `
                        Print( ._CURRENT_BFF_DIR_ )
                        #include 'animals/mammals/dog.bff'
                        Print( ._CURRENT_BFF_DIR_ )
                    `
                ],
                [
                    'file:///some/path/animals/mammals/dog.bff',
                    `
                        Print( ._CURRENT_BFF_DIR_ )
                    `
                ],
            ]), true /*enableDiagnostics*/);

            assert.deepStrictEqual(result.evaluatedVariables, [
                {
                    value: '',
                    range: createFileRange('file:///some/path/fbuild.bff', 1, 31, 1, 49),
                },
                {
                    value: '',
                    range: createFileRange('file:///some/path/animals.bff', 1, 31, 1, 49),
                },
                {
                    value: `animals${path.sep}mammals`,
                    range: createFileRange('file:///some/path/animals/mammals/dog.bff', 1, 31, 1, 49),
                },
                {
                    value: '',
                    range: createFileRange('file:///some/path/animals.bff', 3, 31, 3, 49),
                },
                {
                    value: '',
                    range: createFileRange('file:///some/path/fbuild.bff', 3, 31, 3, 49),
                },
            ]);
        });

        // _WORKING_DIR_ is supposed to evaluate to the working directory when fbuild was launched, but since we cannot know that,
        // we use the directory of the root bff file as a likely proxy.
        it('_WORKING_DIR_ is a builtin variable that evaluates to the absolute path to the directory of the root bff file', () => {
            const result = evaluateInputs('file:///some/path/fbuild.bff', new Map<UriStr, FileContents>([
                [
                    'file:///some/path/fbuild.bff',
                    `
                        Print( ._WORKING_DIR_ )
                        #include 'animals.bff'
                        Print( ._WORKING_DIR_ )
                    `
                ],
                [
                    'file:///some/path/animals.bff',
                    `
                        Print( ._WORKING_DIR_ )
                    `
                ],
            ]), true /*enableDiagnostics*/);

            const root_fbuild_dir = `${path.sep}some${path.sep}path`;

            assert.deepStrictEqual(result.evaluatedVariables, [
                {
                    value: root_fbuild_dir,
                    range: createFileRange('file:///some/path/fbuild.bff', 1, 31, 1, 45),
                },
                {
                    value: root_fbuild_dir,
                    range: createFileRange('file:///some/path/animals.bff', 1, 31, 1, 45),
                },
                {
                    value: root_fbuild_dir,
                    range: createFileRange('file:///some/path/fbuild.bff', 3, 31, 3, 45),
                },
            ]);
        });

        // We need to use a placeholder because we don't know the actual version of FASTBuild being run.
        it('_FASTBUILD_VERSION_STRING_ is a builtin variable that evaluates to (a placeholder for) the current FASTBuild version as a string', () => {
            const input = `
                Print( ._FASTBUILD_VERSION_STRING_ )
            `;
            assertEvaluatedVariablesValueEqual(input, ['vPlaceholderFastBuildVersionString']);
        });

        // We need to use a placeholder because we don't know the actual version of FASTBuild being run.
        it('_FASTBUILD_VERSION_ is a builtin variable that evaluates to (a placeholder for) the current FASTBuild version as an integer', () => {
            const input = `
                Print( ._FASTBUILD_VERSION_ )
            `;
            assertEvaluatedVariablesValueEqual(input, [-1]);
        });
    });

    describe('addition', () => {
        it('should work on adding an integer', () => {
            const input = `
                .MySum = 1
                .MySum + 2
            `;
            assertEvaluatedVariablesValueEqual(input, [
                1,
                3,
            ]);
        });

        it('should work on adding a string literal', () => {
            const input = `
                .MyMessage = 'hello'
                .MyMessage + ' world'
            `;
            assertEvaluatedVariablesValueEqual(input, [
                'hello',
                'hello world'
            ]);
        });

        it('should work on adding a string literal to a variable in the parent scope', () => {
            const input = `
                .MyMessage = 'hello'
                {
                    ^MyMessage + ' world'
                }
            `;
            assertEvaluatedVariablesValueEqual(input, [
                'hello',
                'hello world',
            ]);
        });

        it('should work on adding a string with a variable', () => {
            const input = `
                .MyName = 'Bobo'
                .MyMessage = 'hello'
                .MyMessage + .MyName
            `;
            assertEvaluatedVariablesValueEqual(input, [
                'Bobo',
                'hello',
                'Bobo',
                'helloBobo',
            ]);
        });

        it('should work on adding a string with a string template', () => {
            const input = `
                .MyName = 'Bobo'
                .MyMessage = 'hello'
                .MyMessage + ' $MyName$'
            `;
            assertEvaluatedVariablesValueEqual(input, [
                'Bobo',
                'hello',
                'Bobo',
                'hello Bobo'
            ]);
        });

        it('adding a string literal should use the last referenced variable if none is specified', () => {
            const input = `
                .MyMessage = 'hello'
                            + ' world'
            `;
            assertEvaluatedVariablesValueEqual(input, ['hello world']);
        });

        it('adding a string literal should use the last referenced variable if none is specified ("+" on same line)', () => {
            const input = `
                .MyMessage = 'hello' +
                                ' world'
            `;
            assertEvaluatedVariablesValueEqual(input, ['hello world']);
        });

        it('adding mulitple string literals should use the last referenced variable if none is specified', () => {
            const input = `
                .MyMessage = 'hello'
                            + ' world'
                            + '!'
            `;
            assertEvaluatedVariablesValueEqual(input, [
                'hello world!',
            ]);
        });

        it('adding an evaluated variable should use the last referenced variable if none is specified', () => {
            const input = `
                .MyVar = 'world'
                .MyMessage = 'hello '
                            + .MyVar
            `;
            assertEvaluatedVariablesValueEqual(input, [
                'world',
                'hello world',
                'world',
            ]);
        });

        it('adding mulitple evaluated variables should use the last referenced variable if none is specified', () => {
            const input = `
                .MyVar1 = 'world'
                .MyVar2 = '!'
                .MyMessage = 'hello '
                            + .MyVar1
                            + .MyVar2
            `;
            assertEvaluatedVariablesValueEqual(input, [
                'world',
                '!',
                'hello world!',
                'world',
                '!',
            ]);
        });

        it('should work on adding a string literal to a variable in the parent scope', () => {
            const input = `
                .MyMessage = 'hello'
                {
                    ^MyMessage + ' world'
                }
                Print(.MyMessage)
            `;
            assertEvaluatedVariablesValueEqual(input, [
                'hello',
                'hello world',
                'hello world'
            ]);
        });

        it('should fail when adding to a non-existent, current-scope variable', () => {
            const input = `
                {
                    .MyMessage + ' world'
                }
            `;
            const expectedErrorMessage = 'Referencing varable "MyMessage" that is not defined in the current scope.';
            assertEvaluationError(input, expectedErrorMessage, createParseRange(2, 20, 2, 30));
        });

        it('should fail when adding to a non-existent, parent-scope variable', () => {
            const input = `
                {
                    .MyMessage = 'hello'
                    ^MyMessage + ' world'
                }
            `;
            const expectedErrorMessage = 'Referencing variable "MyMessage" in a parent scope that is not defined in any parent scope.';
            assertEvaluationError(input, expectedErrorMessage, createParseRange(3, 20, 3, 30));
        });

        it('adding to a current-scope non-existant, parent-scope existant, current-scope variable defines it in the current scope to be the sum', () => {
            const input = `
                .MyMessage = 'hello'
                {
                    .MyMessage + ' world'
                }
                Print( .MyMessage )
            `;
            assertEvaluatedVariablesValueEqual(input, [
                'hello',
                'hello world',
                'hello',
            ]);
        });

        // Similar to the above test, but in a loop
        it('in a loop, adding to a current-scope non-existant, parent-scope existant, current-scope variable redefines it each time in the current scope to be the sum', () => {
            const input = `
                .MyArray = {'a', 'b', 'c'}
                .MyMessage = 'Base'
                ForEach( .Item in .MyArray )
                {
                    .MyMessage + '-$Item$'
                }
            `;
            assertEvaluatedVariablesValueEqual(input, [
                ['a', 'b', 'c'],
                'Base',
                ['a', 'b', 'c'],
                'a', 'a', 'Base-a',
                'b', 'b', 'Base-b',
                'c', 'c', 'Base-c',
            ]);
        });

        it('adding to a current-scope non-existant, parent-scope existant, current-scope struct variable defines it in the current scope to be the sum', () => {
            const input = `
                .MyMessage = 'hello'
                .MyStruct = [
                    .MyMessage + ' world'
                ]
                Print( .MyMessage )
            `;
            const myStructMyMessageDefinition: VariableDefinition = { id: 2, range: createRange(3, 20, 3, 30), name: 'MyMessage' };
            assertEvaluatedVariablesValueEqual(input, [
                'hello',
                'hello world',
                Struct.from(Object.entries({
                    MyMessage: new StructMember('hello world', myStructMyMessageDefinition),
                })),
                'hello',
            ]);
        });

        it('should work on adding an item to an array', () => {
            const input = `
                .MyVar = {}
                .MyVar + 'cow'
                .MyVar + 'moo'
            `;
            assertEvaluatedVariablesValueEqual(input, [
                [],
                ['cow'],
                ['cow', 'moo'],
            ]);
        });

        it('should work on inline adding an item to an array', () => {
            const input = `
                .MyVar = {} + 'cow'
            `;
            assertEvaluatedVariablesValueEqual(input, [['cow']]);
        });

        it('should work on adding an array to an array', () => {
            const input = `
                .MyVar = {'a'}
                .MyVar + {'b'}
            `;
            assertEvaluatedVariablesValueEqual(input, [
                ['a'],
                ['a', 'b']
            ]);
        });

        it('should work on inline adding an array to an array', () => {
            const input = `
                .MyVar = {'a'} + {'b'} + {'c'}
            `;
            assertEvaluatedVariablesValueEqual(input, [['a', 'b', 'c']]);
        });

        it('should work on adding an array with an evaluated variable to an array', () => {
            const input = `
                .B = 'b'
                .MyVar = {'a'}
                .MyVar + {.B, 'c'}
            `;
            assertEvaluatedVariablesValueEqual(input, [
                'b',
                ['a'],
                'b',
                ['a', 'b', 'c']
            ]);
        });

        it('should work on inline adding an array with an evaluated variable to an array', () => {
            const input = `
                .B = 'b'
                .MyVar = {'a'} + { .B , 'c'}
            `;
            assertEvaluatedVariablesValueEqual(input, [
                'b',
                'b',
                ['a', 'b', 'c']
            ]);
        });

        it('should work on adding a struct to a struct', () => {
            const input = `
                .Struct1 = [
                    .A=0
                    .B=2
                ]
                .Struct2 = [
                    .A=1
                    .C=3
                ]
                .MyVar = .Struct1 + .Struct2
            `;
            const struct1ADefinition: VariableDefinition = { id: 1, range: createRange(2, 20, 2, 22), name: 'A' };
            const struct1BDefinition: VariableDefinition = { id: 2, range: createRange(3, 20, 3, 22), name: 'B' };
            const struct1 = Struct.from(Object.entries({
                A: new StructMember(0, struct1ADefinition),
                B: new StructMember(2, struct1BDefinition),
            }));
            const struct2ADefinition: VariableDefinition = { id: 4, range: createRange(6, 20, 6, 22), name: 'A' };
            const struct2CDefinition: VariableDefinition = { id: 5, range: createRange(7, 20, 7, 22), name: 'C' };
            const struct2 = Struct.from(Object.entries({
                A: new StructMember(1, struct2ADefinition),
                C: new StructMember(3, struct2CDefinition),
            }));
            assertEvaluatedVariablesValueEqual(input, [
                0,
                2,
                struct1,
                1,
                3,
                struct2,
                struct1,
                struct2,
                Struct.from(Object.entries({
                    A: new StructMember(1, struct2ADefinition),
                    B: new StructMember(2, struct1BDefinition),
                    C: new StructMember(3, struct2CDefinition),
                }))
            ]);
        });

        it('should error on adding anything other than an integer (string) to an integer', () => {
            const input = `
                .LHS = 123
                .LHS + 'hi'
            `;
            const expectedErrorMessage = 'Cannot add a String to an Integer. Can only add an Integer.';
            assertEvaluationError(input, expectedErrorMessage, createParseRange(2, 16, 2, 27));
        });

        it('should error on adding anything other than an integer (boolean) to an integer', () => {
            const input = `
                .LHS = 123
                .LHS + true
            `;
            const expectedErrorMessage = 'Cannot add a Boolean to an Integer. Can only add an Integer.';
            assertEvaluationError(input, expectedErrorMessage, createParseRange(2, 16, 2, 27));
        });

        it('should error on adding anything other than an integer (struct) to an integer (via evaluated variable)', () => {
            const input = `
                .LHS = 123
                .RHS = [ .A = 1 ]
                .LHS + .RHS
            `;
            const expectedErrorMessage = 'Cannot add a Struct to an Integer. Can only add an Integer.';
            assertEvaluationError(input, expectedErrorMessage, createParseRange(3, 16, 3, 27));
        });

        it('should error on inline adding anything other than an integer (boolean) to an integer', () => {
            const input = `
                .LHS = 123
                     + true
            `;
            const expectedErrorMessage = 'Cannot add a Boolean to an Integer. Can only add an Integer.';
            assertEvaluationError(input, expectedErrorMessage, createParseRange(2, 21, 2, 27));
        });

        it('should error on inline adding anything other than an integer (string) to an integer (via evaluated variable)', () => {
            const input = `
                .LHS = 123
                .RHS = 'hi'
                .MyVar = .LHS + .RHS
            `;
            const expectedErrorMessage = 'Cannot add a String to an Integer. Can only add an Integer.';
            assertEvaluationError(input, expectedErrorMessage, createParseRange(3, 25, 3, 36));
        });

        it('should error on inline adding anything other than an integer (boolean) to an integer (via evaluated variable)', () => {
            const input = `
                .LHS = 123
                .RHS = true
                .MyVar = .LHS + .RHS
            `;
            const expectedErrorMessage = 'Cannot add a Boolean to an Integer. Can only add an Integer.';
            assertEvaluationError(input, expectedErrorMessage, createParseRange(3, 25, 3, 36));
        });

        it('should error on inline adding anything other than an integer (struct) to an integer (via evaluated variable)', () => {
            const input = `
                .LHS = 123
                .RHS = [ .A = 1 ]
                .MyVar = .LHS + .RHS
            `;
            const expectedErrorMessage = 'Cannot add a Struct to an Integer. Can only add an Integer.';
            assertEvaluationError(input, expectedErrorMessage, createParseRange(3, 25, 3, 36));
        });

        it('should error on adding anything other than a string to a string', () => {
            const input = `
                .LHS = 'hi'
                .LHS + 123
            `;
            const expectedErrorMessage = 'Cannot add an Integer to a String. Can only add a String.';
            assertEvaluationError(input, expectedErrorMessage, createParseRange(2, 16, 2, 26));
        });

        it('should error on inline adding anything other than a string (Integer) to a string (via direct value)', () => {
            const input = `
                .MyVar = 'hi' + 123
            `;
            const expectedErrorMessage = 'Cannot add an Integer to a String. Can only add a String.';
            assertEvaluationError(input, expectedErrorMessage, createParseRange(1, 25, 1, 35));
        });

        it('should error on inline adding anything other than a string (Boolean) to a string (via direct value)', () => {
            const input = `
                .MyVar = 'hi' + true
            `;
            const expectedErrorMessage = 'Cannot add a Boolean to a String. Can only add a String.';
            assertEvaluationError(input, expectedErrorMessage, createParseRange(1, 25, 1, 36));
        });

        it('should error on inline adding anything other than a string (array) to a string (via direct value)', () => {
            const input = `
                .MyVar = 'hi' + {}
            `;
            const expectedErrorMessage = 'Cannot add an Array to a String. Can only add a String.';
            assertEvaluationError(input, expectedErrorMessage, createParseRange(1, 25, 1, 34));
        });

        it('should error on inline adding anything other than a string to a string (via evaluated variable)', () => {
            const input = `
                .LHS = 'hi'
                .RHS = 123
                .MyVar = .LHS + .RHS
            `;
            const expectedErrorMessage = 'Cannot add an Integer to a String. Can only add a String.';
            assertEvaluationError(input, expectedErrorMessage, createParseRange(3, 25, 3, 36));
        });

        it('should error on adding anything to a boolean', () => {
            const input = `
                .LHS = true
                .LHS + 'hi'
            `;
            const expectedErrorMessage = 'Cannot add to a Boolean.';
            assertEvaluationError(input, expectedErrorMessage, createParseRange(2, 16, 2, 27));
        });

        it('should error on inline adding anything (string) to a boolean (via direct value)', () => {
            const input = `
                .LHS = true
                     + 'hi'
            `;
            const expectedErrorMessage = 'Cannot add to a Boolean.';
            assertEvaluationError(input, expectedErrorMessage, createParseRange(2, 21, 2, 27));
        });

        it('should error on inline adding anything to a boolean (via evaluated variable)', () => {
            const input = `
                .LHS = true
                .RHS = 'hi'
                .MyVar = .LHS + .RHS
            `;
            const expectedErrorMessage = 'Cannot add to a Boolean.';
            assertEvaluationError(input, expectedErrorMessage, createParseRange(3, 25, 3, 36));
        });

        it('should error on adding anything other than a struct to a struct', () => {
            const input = `
                .Struct = [ .A = 1 ]
                .Struct + "hi"
            `;
            const expectedErrorMessage = 'Cannot add a String to a Struct. Can only add a Struct.';
            assertEvaluationError(input, expectedErrorMessage, createParseRange(2, 16, 2, 30));
        });
    });

    describe('subtraction', () => {
        it('integer subtraction', () => {
            const input = `
                .Value = 3
                .Value - 2
            `;
            assertEvaluatedVariablesValueEqual(input, [
                3,
                1
            ]);
        });

        it('inline integer subtraction', () => {
            const input = `
                .Value = 3
                       - 2
            `;
            assertEvaluatedVariablesValueEqual(input, [
                1
            ]);
        });

        it('Substring removal', () => {
            const input = `
                .String = 'Good Bad Good'
                .String - 'Bad'
            `;
            assertEvaluatedVariablesValueEqual(input, [
                'Good Bad Good',
                'Good  Good',
            ]);
        });

        it('Substring with special (regex) characters removal', () => {
            const input = `
                .String = 'Java C++ Python'
                .String - 'C++'
            `;
            assertEvaluatedVariablesValueEqual(input, [
                'Java C++ Python',
                'Java  Python',
            ]);
        });

        it('Substring removal using variable', () => {
            const input = `
                .String = 'Good Bad Good'
                .Bad = 'Bad'
                .String - .Bad
            `;
            assertEvaluatedVariablesValueEqual(input, [
                'Good Bad Good',
                'Bad',
                'Bad',
                'Good  Good',
            ]);
        });

        it('Multiple string removals', () => {
            const input = `
                .String = 'Good Bad Good Bad Bad Good'
                .String - 'Bad'
            `;
            assertEvaluatedVariablesValueEqual(input, [
                'Good Bad Good Bad Bad Good',
                'Good  Good   Good',
            ]);
        });

        it('Multiple string removals using variable', () => {
            const input = `
                .String = 'Good Bad Good Bad Bad Good'
                .Bad = 'Bad'
                .String - .Bad
            `;
            assertEvaluatedVariablesValueEqual(input, [
                'Good Bad Good Bad Bad Good',
                'Bad',
                'Bad',
                'Good  Good   Good',
            ]);
        });

        it('String remove not found', () => {
            const input = `
                .String = 'Good'
                .String - 'NotFound'
            `;
            assertEvaluatedVariablesValueEqual(input, [
                'Good',
                'Good',
            ]);
        });

        it('String remove from empty string', () => {
            const input = `
                .String = ''
                .String - 'NotFound'
            `;
            assertEvaluatedVariablesValueEqual(input, [
                '',
                '',
            ]);
        });

        it('Inline string subtraction', () => {
            const input = `
                .String = 'Good Bad'
                        - 'Bad'
            `;
            assertEvaluatedVariablesValueEqual(input, [
                'Good ',
            ]);
        });

        it('Inline string subtraction within words', () => {
            const input = `
                .String = 'GoBADod'
                        - 'BAD'
            `;
            assertEvaluatedVariablesValueEqual(input, [
                'Good',
            ]);
        });

        it('Inline string subtraction must match case', () => {
            const input = `
                .String = 'Good'
                        - 'GOOD'
            `;
            assertEvaluatedVariablesValueEqual(input, [
                'Good',
            ]);
        });

        it('Inline string addition then subtraction', () => {
            const input = `
                .String = '1 2'
                        + ' 3'
                        - ' 2'
                        + ' 4'
            `;
            assertEvaluatedVariablesValueEqual(input, [
                '1 3 4',
            ]);
        });

        it('Inline string subtraction then addition', () => {
            const input = `
                .String = '1 2'
                        - ' 2'
                        + ' 3'
                        - '1 '
            `;
            assertEvaluatedVariablesValueEqual(input, [
                '3',
            ]);
        });

        it('Remove from array of strings', () => {
            const input = `
                .Strings = { 'Good', 'Bad', 'Good' }
                .Strings - 'Bad'
            `;
            assertEvaluatedVariablesValueEqual(input, [
                ['Good', 'Bad', 'Good'],
                ['Good', 'Good'],
            ]);
        });

        it('Remove from array of strings inline', () => {
            const input = `
                .Strings = { 'Good', 'Bad', 'Good' }
                         - 'Bad'
            `;
            assertEvaluatedVariablesValueEqual(input, [
                ['Good', 'Good'],
            ]);
        });

        it('Remove from array of strings using variable', () => {
            const input = `
                .Bad = 'Bad'
                .Strings = { 'Good', 'Bad', 'Good' }
                .Strings - .Bad
            `;
            assertEvaluatedVariablesValueEqual(input, [
                'Bad',
                ['Good', 'Bad', 'Good'],
                'Bad',
                ['Good', 'Good'],
            ]);
        });

        it('Remove from array of strings inline using variable', () => {
            const input = `
                .Bad = 'Bad'
                .Strings = { 'Good', 'Bad', 'Good' }
                         - .Bad
            `;
            assertEvaluatedVariablesValueEqual(input, [
                'Bad',
                ['Good', 'Good'],
                'Bad',
            ]);
        });

        it('Remove from empty array of strings', () => {
            const input = `
                .Strings = {}
                .Strings - 'NotFound'
            `;
            assertEvaluatedVariablesValueEqual(input, [
                [],
                [],
            ]);
        });

        it('should error on subtracting anything other than an integer from an integer', () => {
            const input = `
                .LHS = 123
                .LHS - 'hi'
            `;
            const expectedErrorMessage = 'Cannot subtract a String from an Integer. Can only subtract an Integer.';
            assertEvaluationError(input, expectedErrorMessage, createParseRange(2, 16, 2, 27));
        });

        it('should error on inline subtracting anything other than an integer from an integer (via direct value)', () => {
            const input = `
                .LHS = 123
                     - 'hi'
            `;
            const expectedErrorMessage = 'Cannot subtract a String from an Integer. Can only subtract an Integer.';
            assertEvaluationError(input, expectedErrorMessage, createParseRange(2, 21, 2, 27));
        });

        it('should error on inline subtracting anything other than an integer from an integer (via evaluated variable)', () => {
            const input = `
                .LHS = 123
                .RHS = 'hi'
                .MyVar = .LHS - .RHS
            `;
            const expectedErrorMessage = 'Cannot subtract a String from an Integer. Can only subtract an Integer.';
            assertEvaluationError(input, expectedErrorMessage, createParseRange(3, 25, 3, 36));
        });

        it('should error on subtracting anything other than a string from a string', () => {
            const input = `
                .LHS = 'hi'
                .LHS - 123
            `;
            const expectedErrorMessage = 'Cannot subtract an Integer from a String. Can only subtract a String.';
            assertEvaluationError(input, expectedErrorMessage, createParseRange(2, 16, 2, 26));
        });

        it('should error on inline subtracting anything other than a string (Integer) from a string (via direct value)', () => {
            const input = `
                .MyVar = 'hi' - 123
            `;
            const expectedErrorMessage = 'Cannot subtract an Integer from a String. Can only subtract a String.';
            assertEvaluationError(input, expectedErrorMessage, createParseRange(1, 25, 1, 35));
        });

        it('should error on inline subtracting anything other than a string (Boolean) from a string (via direct value)', () => {
            const input = `
                .MyVar = 'hi' - true
            `;
            const expectedErrorMessage = 'Cannot subtract a Boolean from a String. Can only subtract a String.';
            assertEvaluationError(input, expectedErrorMessage, createParseRange(1, 25, 1, 36));
        });

        it('should error on inline subtracting anything other than a string (Array) from a string (via direct value)', () => {
            const input = `
                .MyVar = 'hi' - {}
            `;
            const expectedErrorMessage = 'Cannot subtract an Array from a String. Can only subtract a String.';
            assertEvaluationError(input, expectedErrorMessage, createParseRange(1, 25, 1, 34));
        });

        it('should error on inline subtracting anything other than a string from a string (via evaluated variable)', () => {
            const input = `
                .LHS = 'hi'
                .RHS = 123
                .MyVar = .LHS - .RHS
            `;
            const expectedErrorMessage = 'Cannot subtract an Integer from a String. Can only subtract a String.';
            assertEvaluationError(input, expectedErrorMessage, createParseRange(3, 25, 3, 36));
        });

        it('should error on subtracting anything other than a string (boolean) from an array of strings', () => {
            const input = `
                .LHS = { 'a' }
                .LHS - true
            `;
            const expectedErrorMessage = 'Cannot subtract a Boolean from an Array of Strings. Can only subtract a String.';
            assertEvaluationError(input, expectedErrorMessage, createParseRange(2, 16, 2, 27));
        });

        it('should error on subtracting anything other than a string (integer) from an array of strings', () => {
            const input = `
                .LHS = { 'a' }
                .LHS - 123
            `;
            const expectedErrorMessage = 'Cannot subtract an Integer from an Array of Strings. Can only subtract a String.';
            assertEvaluationError(input, expectedErrorMessage, createParseRange(2, 16, 2, 26));
        });

        it('should error on subtracting anything other than a string (array) from an array of strings', () => {
            const input = `
                .LHS = { 'a' }
                .LHS - { 'b' }
            `;
            const expectedErrorMessage = 'Cannot subtract an Array from an Array of Strings. Can only subtract a String.';
            assertEvaluationError(input, expectedErrorMessage, createParseRange(2, 16, 2, 30));
        });

        it('should error on subtracting anything other than a string (struct) from an array of strings', () => {
            const input = `
                .LHS = { 'a' }
                .LHS - [.A=1]
            `;
            const expectedErrorMessage = 'Cannot subtract a Struct from an Array of Strings. Can only subtract a String.';
            assertEvaluationError(input, expectedErrorMessage, createParseRange(2, 16, 2, 29));
        });

        it('should error on inline subtracting anything other than a string from an array of strings', () => {
            const input = `
                .LHS = { 'a' }
                     - true
            `;
            const expectedErrorMessage = 'Cannot subtract a Boolean from an Array of Strings. Can only subtract a String.';
            assertEvaluationError(input, expectedErrorMessage, createParseRange(2, 21, 2, 27));
        });

        it('should error on inline subtracting anything other than a string (via evaluated variable) from an array of strings', () => {
            const input = `
                .RHS = true
                .LHS = { 'a' }
                     - .RHS
            `;
            const expectedErrorMessage = 'Cannot subtract a Boolean from an Array of Strings. Can only subtract a String.';
            assertEvaluationError(input, expectedErrorMessage, createParseRange(3, 21, 3, 27));
        });

        // The only type of array that can be subtracted from is an array of strings.
        it('should error on subtracting anything from an array of structs', () => {
            const input = `
                .MyStruct = [.A=1]
                .LHS = { .MyStruct }
                     - 'a'
            `;
            const expectedErrorMessage = 'Cannot subtract from an Array of Structs. Can only subtract from an Array if it is an Array of Strings.';
            assertEvaluationError(input, expectedErrorMessage, createParseRange(3, 21, 3, 26));
        });

        it('should error on subtracting anything from a boolean', () => {
            const input = `
                .LHS = true
                .LHS - 'hi'
            `;
            const expectedErrorMessage = 'Cannot subtract from a Boolean.';
            assertEvaluationError(input, expectedErrorMessage, createParseRange(2, 16, 2, 27));
        });

        it('should error on inline subtracting anything from a boolean (via evaluated variable)', () => {
            const input = `
                .LHS = true
                .RHS = 'hi'
                .MyVar = .LHS - .RHS
            `;
            const expectedErrorMessage = 'Cannot subtract from a Boolean.';
            assertEvaluationError(input, expectedErrorMessage, createParseRange(3, 25, 3, 36));
        });

        it('should error on subtracting anything from a struct', () => {
            const input = `
                .Struct1 = [ .A = 1 ]
                .Struct2 = []
                .Struct1 - .Struct2
            `;
            const expectedErrorMessage = 'Cannot subtract from a Struct.';
            assertEvaluationError(input, expectedErrorMessage, createParseRange(3, 16, 3, 35));
        });
    });

    describe('adding to an existing value', () => {
        it('should work if there is an existing string value', () => {
            const input = `
                .MyStr
                    = '1'
                    + ' 2'
            `;
            assertEvaluatedVariablesValueEqual(input, [
                '1 2',
            ]);
        });

        it('should work if there is an existing array evaluated variable value', () => {
            const input = `
                .MyArray = { 'a' }
                .MyAugmentedArray
                    = .MyArray
                    + 'b'
                Print( .MyArray )
                Print( .MyAugmentedArray )
            `;
            assertEvaluatedVariablesValueEqual(input, [
                ['a'],
                ['a'],
                ['a', 'b'],
                ['a'],
                ['a', 'b'],
            ]);
        });

        it('should work if there is an existing value (with #if)', () => {
            const builtInDefine = getPlatformSpecificDefineSymbol();
            const input = `
                .MyStr
                    = '1'
                #if ${builtInDefine}
                    + ' 2'
                #endif
                Print( .MyStr )
            `;
            assertEvaluatedVariablesValueEqual(input, [
                '1 2',
                '1 2',
            ]);
        });

        it('should error if there is no existing value that can be added to (1)', () => {
            const input = `
                + 1
            `;
            const expectedErrorMessage = 'Unnamed modification must follow a variable assignment in the same scope.';
            assertEvaluationError(input, expectedErrorMessage, createParseRange(1, 16, 1, 16));
        });

        it('should error if there is no existing value that can be added to (2)', () => {
            const input = `
                Print('hi')
                + 1
            `;
            const expectedErrorMessage = 'Unnamed modification must follow a variable assignment in the same scope.';
            assertEvaluationError(input, expectedErrorMessage, createParseRange(2, 16, 2, 16));
        });
    });

    describe('subtracting from an existing value', () => {
        it('should work if there is an existing string value', () => {
            const input = `
                .MyStr
                    = '123'
                    - '2'
            `;
            assertEvaluatedVariablesValueEqual(input, [
                '13'
            ]);
        });

        it('should work if there is an existing array evaluated variable value', () => {
            const input = `
                .MyArray = { 'a', 'b' }
                .MyAugmentedArray
                    = .MyArray
                    - 'b'
                Print( .MyArray )
                Print( .MyAugmentedArray )
            `;
            assertEvaluatedVariablesValueEqual(input, [
                ['a', 'b'],
                ['a', 'b'],
                ['a'],
                ['a', 'b'],
                ['a'],
            ]);
        });

        it('should work if there is an existing value (with #if)', () => {
            const builtInDefine = getPlatformSpecificDefineSymbol();
            const input = `
                .MyStr
                    = '123'
                #if ${builtInDefine}
                    - '2'
                #endif
                Print( .MyStr )
            `;
            assertEvaluatedVariablesValueEqual(input, [
                '13',
                '13',
            ]);
        });

        it('should error if there is no existing value that can be added to (1)', () => {
            const input = `
                - 1
            `;
            const expectedErrorMessage = 'Unnamed modification must follow a variable assignment in the same scope.';
            assertEvaluationError(input, expectedErrorMessage, createParseRange(1, 16, 1, 16));
        });

        it('should error if there is no existing value that can be added to (2)', () => {
            const input = `
                Print('hi')
                - 1
            `;
            const expectedErrorMessage = 'Unnamed modification must follow a variable assignment in the same scope.';
            assertEvaluationError(input, expectedErrorMessage, createParseRange(2, 16, 2, 16));
        });
    });

    describe('evaluatedVariables range', () => {
        it('should be detected in a string with multiple variables', () => {
            const input = `
                .MyVar1 = 'MyValue1'
                .MyVar2 = 'MyValue2'
                Print( 'pre-$MyVar1$-$MyVar2$-post' )
            `;
            const result = evaluateInput(input, true /*enableDiagnostics*/);
            const expectedEvaluatedVariables: EvaluatedVariable[] = [
                // MyValue1 definition
                {
                    value: 'MyValue1',
                    range: createRange(1, 16, 1, 23),
                },
                // MyValue2 definition
                {
                    value: 'MyValue2',
                    range: createRange(2, 16, 2, 23),
                },
                // MyValue1 reference
                {
                    value: 'MyValue1',
                    range: createRange(3, 28, 3, 36),
                },
                // MyValue2 reference
                {
                    value: 'MyValue2',
                    range: createRange(3, 37, 3, 45),
                }
            ];
            assert.deepStrictEqual(result.evaluatedVariables, expectedEvaluatedVariables);
        });

        it('should be detected when assigning the value of another variable', () => {
            const input = `
                .MyVar = 'MyValue'
                Print( .MyVar )
            `;
            const result = evaluateInput(input, true /*enableDiagnostics*/);
            const expectedEvaluatedVariables: EvaluatedVariable[] = [
                // MyValue definition
                {
                    value: 'MyValue',
                    range: createRange(1, 16, 1, 22),
                },
                // MyValue reference
                {
                    value: 'MyValue',
                    range: createRange(2, 23, 2, 29),
                }
            ];
            assert.deepStrictEqual(result.evaluatedVariables, expectedEvaluatedVariables);
        });
    });

    describe('variableDefinitions', () => {
        it('assigning a new variable creates a definition, but assigning an existing variable does not', () => {
            const input = `
                .MyVar = 1
                .MyVar = 2
            `;
            const result = evaluateInput(input, true /*enableDiagnostics*/);
            const expectedDefinitions: VariableDefinition[] = [
                {
                    id: 1,
                    range: createRange(1, 16, 1, 22),
                    name: 'MyVar'
                }
            ];
            assert.deepStrictEqual(result.variableDefinitions, expectedDefinitions);
        });
    });

    describe('variableReferences', () => {
        it('should be detected in a variable definition LHS', () => {
            const input = `
                .MyVar = 1
            `;
            const result = evaluateInput(input, true /*enableDiagnostics*/);
            const expectedReferences: VariableReference[] = [
                {
                    definition: {
                        id: 1,
                        range: createRange(1, 16, 1, 22),
                        name: 'MyVar',
                    },
                    range: createRange(1, 16, 1, 22),
                }
            ];
            assert.deepStrictEqual(result.variableReferences, expectedReferences);
        });

        it('should be detected in a variable addition LHS', () => {
            const input = `
                .MyVar = 1
                .MyVar + 2
            `;
            const result = evaluateInput(input, true /*enableDiagnostics*/);
            const expectedReferences: VariableReference[] = [
                {
                    definition: {
                        id: 1,
                        range: createRange(1, 16, 1, 22),
                        name: 'MyVar',
                    },
                    range: createRange(1, 16, 1, 22),
                },
                {
                    definition: {
                        id: 1,
                        range: createRange(1, 16, 1, 22),
                        name: 'MyVar',
                    },
                    range: createRange(2, 16, 2, 22),
                }
            ];
            assert.deepStrictEqual(result.variableReferences, expectedReferences);
        });

        it('should be detected in an evaluated variable (standalone)', () => {
            const input = `
                .MyVar1 = 1
                .MyVar2 = .MyVar1
            `;
            const result = evaluateInput(input, true /*enableDiagnostics*/);
            const expectedReferences: VariableReference[] = [
                {
                    definition: {
                        id: 1,
                        range: createRange(1, 16, 1, 23),
                        name: 'MyVar1',
                    },
                    range: createRange(1, 16, 1, 23),
                },
                {
                    definition: {
                        id: 1,
                        range: createRange(1, 16, 1, 23),
                        name: 'MyVar1',
                    },
                    range: createRange(2, 26, 2, 33),
                },
                {
                    definition: {
                        id: 2,
                        range: createRange(2, 16, 2, 23),
                        name: 'MyVar2',
                    },
                    range: createRange(2, 16, 2, 23),
                }
            ];
            assert.deepStrictEqual(result.variableReferences, expectedReferences);
        });

        it('should be detected in an evaluated variable (string template)', () => {
            const input = `
                .MyVar1 = 'hello'
                .MyVar2 = '$MyVar1$ world'
            `;
            const result = evaluateInput(input, true /*enableDiagnostics*/);
            const expectedReferences: VariableReference[] = [
                {
                    definition: {
                        id: 1,
                        range: createRange(1, 16, 1, 23),
                        name: 'MyVar1',
                    },
                    range: createRange(1, 16, 1, 23),
                },
                {
                    definition: {
                        id: 1,
                        range: createRange(1, 16, 1, 23),
                        name: 'MyVar1',
                    },
                    range: createRange(2, 27, 2, 35),
                },
                {
                    definition: {
                        id: 2,
                        range: createRange(2, 16, 2, 23),
                        name: 'MyVar2',
                    },
                    range: createRange(2, 16, 2, 23),
                }
            ];
            assert.deepStrictEqual(result.variableReferences, expectedReferences);
        });
    });

    describe('Using', () => {
        it('Call Using outside a struct', () => {
            const input = `
                .MyBool = false
                .MyStruct = [
                    .MyBool = true
                    .MyInt = 1
                    .MyString = 'hello'
                ]
                Using(.MyStruct)
                Print( .MyBool )
                Print( .MyInt )
                Print( .MyString )
            `;
            const myStructMyBoolDefinition: VariableDefinition = { id: 2, range: createRange(3, 20, 3, 27), name: 'MyBool' };
            const myStructMyIntDefinition: VariableDefinition = { id: 3, range: createRange(4, 20, 4, 26), name: 'MyInt' };
            const myStructMyStringDefinition: VariableDefinition = { id: 4, range: createRange(5, 20, 5, 29), name: 'MyString' };
            const myStruct = Struct.from(Object.entries({
                MyBool: new StructMember(true, myStructMyBoolDefinition),
                MyInt: new StructMember(1, myStructMyIntDefinition),
                MyString: new StructMember('hello', myStructMyStringDefinition)
            }));
            assertEvaluatedVariablesValueEqual(input, [
                false,
                true,
                1,
                'hello',
                myStruct,
                myStruct,
                true,
                1,
                'hello',
            ]);
        });

        it('Call Using inside a struct', () => {
            const input = `
                .MyVar = 'fun'
                .MyStruct = [
                    .MyBool = true
                    .MyInt = 1
                    .MyString = 'hello'
                    .MyEvaluatedVar = .MyVar
                ]
                .Other = [
                    Using(.MyStruct)
                ]
            `;
            const myStructMyBoolDefinition: VariableDefinition = { id: 2, range: createRange(3, 20, 3, 27), name: 'MyBool' };
            const myStructMyIntDefinition: VariableDefinition = { id: 3, range: createRange(4, 20, 4, 26), name: 'MyInt' };
            const myStructMyStringDefinition: VariableDefinition = { id: 4, range: createRange(5, 20, 5, 29), name: 'MyString' };
            const myStructMyEvaluatedVarDefinition: VariableDefinition = { id: 5, range: createRange(6, 20, 6, 35), name: 'MyEvaluatedVar' };
            const usingMyStructRange = createRange(9, 20, 9, 36);
            const usingMyStructMyBoolDefinition: VariableDefinition = { id: 7, range: usingMyStructRange, name: 'MyBool' };
            const usingMyStructMyIntDefinition: VariableDefinition = { id: 8, range: usingMyStructRange, name: 'MyInt' };
            const usingMyStructMyStringDefinition: VariableDefinition = { id: 9, range: usingMyStructRange, name: 'MyString' };
            const usingMyStructMyEvaluatedVarDefinition: VariableDefinition = { id: 10, range: usingMyStructRange, name: 'MyEvaluatedVar' };
            const myStruct = Struct.from(Object.entries({
                MyBool: new StructMember(true, myStructMyBoolDefinition),
                MyInt: new StructMember(1, myStructMyIntDefinition),
                MyString: new StructMember('hello', myStructMyStringDefinition),
                MyEvaluatedVar: new StructMember('fun', myStructMyEvaluatedVarDefinition)
            }));
            const other = Struct.from(Object.entries({
                MyBool: new StructMember(true, usingMyStructMyBoolDefinition),
                MyInt: new StructMember(1, usingMyStructMyIntDefinition),
                MyString: new StructMember('hello', usingMyStructMyStringDefinition),
                MyEvaluatedVar: new StructMember('fun', usingMyStructMyEvaluatedVarDefinition)
            }));
            assertEvaluatedVariablesValueEqual(input, [
                'fun',
                true,
                1,
                'hello',
                'fun',
                'fun',
                // .MyStruct = ...
                myStruct,
                // Using(.MyStruct)
                myStruct,
                // .Other = ...
                other,
            ]);
        });

        // 'Using' defines the struct variables if they do not already exist,
        // references the previous defintion if it does already exist,
        // and references the struct variables.
        it('Using has correct definitions and references', () => {
            const input = `
                .MyVar1 = 0
                .MyStruct = [
                    .MyVar1 = 1
                    .MyVar2 = 1
                ]
                Using( .MyStruct )
            `;

            const result = evaluateInput(input, true /*enableDiagnostics*/);

            const rangeMyVar1 = createFileRange('file:///dummy.bff', 1, 16, 1, 23);
            const rangeMyStructMyVar1 = createFileRange('file:///dummy.bff', 3, 20, 3, 27);
            const rangeMyStructMyVar2 = createFileRange('file:///dummy.bff', 4, 20, 4, 27);
            const rangeMyStruct = createFileRange('file:///dummy.bff', 2, 16, 2, 25);
            const rangeUsingStatement = createFileRange('file:///dummy.bff', 6, 16, 6, 34);
            const rangeUsingStructVar = createFileRange('file:///dummy.bff', 6, 23, 6, 32);

            const definitionMyVar1 = { id: 1, range:  rangeMyVar1, name: 'MyVar1' };  // MyVar1
            const definitionMyStructMyVar1 = { id: 2, range: rangeMyStructMyVar1, name: 'MyVar1' };  // MyStruct's MyVar1
            const definitionMyStructMyVar2 = { id: 3, range: rangeMyStructMyVar2, name: 'MyVar2' };  // MyStruct's MyVar2
            const definitionMyStruct = { id: 4, range: rangeMyStruct, name: 'MyStruct' };  // MyStruct
            const definitionMyVar2 = { id: 5, range: rangeUsingStatement, name: 'MyVar2' };  // MyVar2
            const expectedDefinitions = [
                // .MyVar1 = 0
                definitionMyVar1,
                // MyStruct's .MyVar1 = 1
                definitionMyStructMyVar1,
                // MyStruct's .MyVar2 = 1
                definitionMyStructMyVar2,
                // .MyStruct = ...
                definitionMyStruct,
                // Using( .MyStruct )
                definitionMyVar2,
            ];
            assert.deepStrictEqual(result.variableDefinitions, expectedDefinitions);

            const expectedReferences = [
                // .MyVar1 = 0
                { definition: definitionMyVar1, range: rangeMyVar1 },
                // MyStruct's .MyVar1 = 1
                { definition: definitionMyStructMyVar1, range: rangeMyStructMyVar1 },
                // MyStruct's .MyVar2 = 1
                { definition: definitionMyStructMyVar2, range: rangeMyStructMyVar2 },
                // .MyStruct = ...
                { definition: definitionMyStruct, range: rangeMyStruct },
                // Using( .MyStruct )
                { definition: definitionMyStruct, range: rangeUsingStructVar },
                { definition: definitionMyVar1, range: rangeUsingStatement },
                { definition: definitionMyStructMyVar1, range: rangeUsingStatement },
                { definition: definitionMyVar1, range: rangeMyStructMyVar1 },
                { definition: definitionMyVar2, range: rangeUsingStatement },
                { definition: definitionMyStructMyVar2, range: rangeUsingStatement },
                { definition: definitionMyVar2, range: rangeMyStructMyVar2 },
            ];
            assert.deepStrictEqual(result.variableReferences, expectedReferences);
        });

        it('Using chain', () => {
            const input = `
                .MyStruct1 = [
                    .MyInt = 1
                ]
                .MyStruct2 = [
                    Using( .MyStruct1 )
                ]
                .MyStruct3 = [
                    Using( .MyStruct2 )
                ]
            `;
            const myStruct1MyIntDefinition: VariableDefinition = { id: 1, range: createRange(2, 20, 2, 26), name: 'MyInt' };
            const usingMyStruct1MyIntDefinition: VariableDefinition = { id: 3, range: createRange(5, 20, 5, 39), name: 'MyInt' };
            const usingMyStruct2MyIntDefinition: VariableDefinition = { id: 5, range: createRange(8, 20, 8, 39), name: 'MyInt' };
            const myStruct1 = Struct.from(Object.entries({
                MyInt: new StructMember(1, myStruct1MyIntDefinition),
            }));
            const myStruct2 = Struct.from(Object.entries({
                MyInt: new StructMember(1, usingMyStruct1MyIntDefinition),
            }));
            assertEvaluatedVariablesValueEqual(input, [
                1,
                // .MyStruct1 = ...
                myStruct1,
                // Using( .MyStruct1 )
                myStruct1,
                // .MyStruct2 = ...
                myStruct2,
                // Using( .MyStruct2 )
                myStruct2,
                // .MyStruct3 = ...
                Struct.from(Object.entries({
                    MyInt: new StructMember(1, usingMyStruct2MyIntDefinition),
                }))
            ]);
        });

        it('Using errors if its parameter is not a struct', () => {
            const input = `
                .MyVar = 1
                Using( .MyVar )
            `;
            const expectedErrorMessage = `'Using' parameter must be a Struct, but instead is an Integer`;
            assertEvaluationError(input, expectedErrorMessage, createParseRange(2, 23, 2, 29));
        });

        it('Using struct with a scoped variable', () => {
            const input = `
                .MyStruct =
                [
                    .StructVar1 = 1
                    {
                        .InnerStructVar = 3
                    }
                ]

                Using( .MyStruct )
            `;
            const myStructStructVar1Definition: VariableDefinition = { id: 1, range: createRange(3, 20, 3, 31), name: 'StructVar1' };
            const myStruct = Struct.from(Object.entries({
                StructVar1: new StructMember(1, myStructStructVar1Definition)
            }));
            assertEvaluatedVariablesValueEqual(input, [
                1,
                3,
                myStruct,
                myStruct,
            ]);
        });
    });

    describe('ForEach', () => {
        it('iterates over an array of strings', () => {
            const input = `
                .MyArray = {'a', 'b', 'c'}
                ForEach( .Item in .MyArray )
                {
                    Print( .Item )
                }
            `;
            assertEvaluatedVariablesValueEqual(input, [
                ['a', 'b', 'c'],
                ['a', 'b', 'c'],
                'a', 'a',
                'b', 'b',
                'c', 'c',
            ]);
        });

        it('iterates over an empty array', () => {
            const input = `
                .MyArray = {}
                ForEach( .Item in .MyArray )
                {
                    Print( .Item )
                }
            `;
            assertEvaluatedVariablesValueEqual(input, [
                [],
                [],
            ]);
        });

        it('iterates over an array of strings in a parent scope', () => {
            const input = `
                .MyArray = {'a', 'b', 'c'}
                {
                    ForEach( .Item in .MyArray )
                    {
                        Print( .Item )
                    }
                }
            `;
            assertEvaluatedVariablesValueEqual(input, [
                ['a', 'b', 'c'],
                ['a', 'b', 'c'],
                'a', 'a',
                'b', 'b',
                'c', 'c',
            ]);
        });

        it('iterates over an array of structs', () => {
            const input = `
                .MyStruct1 = [ .Value = 1 ]
                .MyStruct2 = [ .Value = 2 ]
                .MyArray = {
                    .MyStruct1
                    .MyStruct2
                }
                ForEach( .Item in .MyArray )
                {
                    Print( .Item )
                }
            `;
            const myStruct1ValueDefinition: VariableDefinition = { id: 1, range: createRange(1, 31, 1, 37), name: 'Value' };
            const myStruct2ValueDefinition: VariableDefinition = { id: 3, range: createRange(2, 31, 2, 37), name: 'Value' };
            const myStruct1 = Struct.from(Object.entries({
                Value: new StructMember(1, myStruct1ValueDefinition)
            }));
            const myStruct2 = Struct.from(Object.entries({
                Value: new StructMember(2, myStruct2ValueDefinition)
            }));
            assertEvaluatedVariablesValueEqual(input, [
                // .Value = 1
                1,
                // .MyStruct1 = ...
                myStruct1,
                // .Value = 2
                2,
                // .MyStruct2 = ...
                myStruct2,
                // .MyArray = ...
                myStruct1,
                myStruct2,
                [myStruct1, myStruct2],
                // in .MyArray )
                [myStruct1, myStruct2],
                // `ForEach( .Item...` iteration 1
                myStruct1,
                // `Print( .Item )` iteration 1
                myStruct1,
                // `ForEach( .Item...` iteration 2
                myStruct2,
                // `Print( .Item )` iteration 2
                myStruct2,
            ]);
        });

        it('iterates over multiple arrays (separated by commas) at a time', () => {
            const input = `
                .MyArray1 = {'a1', 'b1', 'c1'}
                .MyArray2 = {'a2', 'b2', 'c2'}
                .MyArray3 = {'a3', 'b3', 'c3'}
                ForEach( .Item1 in .MyArray1,.Item2 in .MyArray2,
                         .Item3 in .MyArray3 )
                {
                    Print( '$Item1$-$Item2$-$Item3$' )
                }
            `;
            assertEvaluatedVariablesValueEqual(input, [
                // .MyArray1 = ...
                ['a1', 'b1', 'c1'],
                // .MyArray3 = ...
                ['a2', 'b2', 'c2'],
                // .MyArray3 = ...
                ['a3', 'b3', 'c3'],
                // ForEach( ... )
                ['a1', 'b1', 'c1'],
                ['a2', 'b2', 'c2'],
                ['a3', 'b3', 'c3'],
                // Loop variables iteration 1
                'a1', 'a2', 'a3',
                // `Print( '$Item1$-$Item2$-$Item3$' )` iteration 1
                'a1', 'a2', 'a3',
                // Loop variables iteration 2
                'b1', 'b2', 'b3',
                // `Print( '$Item1$-$Item2$-$Item3$' )` iteration 2
                'b1', 'b2', 'b3',
                // Loop variables iteration 3
                'c1', 'c2', 'c3',
                // `Print( '$Item1$-$Item2$-$Item3$' )` iteration 3
                'c1', 'c2', 'c3',
            ]);
        });

        it('iterates over multiple arrays (separated by whitespace) at a time', () => {
            const input = `
                .MyArray1 = {'a1', 'b1', 'c1'}
                .MyArray2 = {'a2', 'b2', 'c2'}
                .MyArray3 = {'a3', 'b3', 'c3'}
                ForEach( .Item1 in .MyArray1
                         .Item2 in .MyArray2
                         .Item3 in .MyArray3 )
                {
                    Print( '$Item1$-$Item2$-$Item3$' )
                }
            `;
            assertEvaluatedVariablesValueEqual(input, [
                // .MyArray1 = ...
                ['a1', 'b1', 'c1'],
                // .MyArray3 = ...
                ['a2', 'b2', 'c2'],
                // .MyArray3 = ...
                ['a3', 'b3', 'c3'],
                // ForEach( ... )
                ['a1', 'b1', 'c1'],
                ['a2', 'b2', 'c2'],
                ['a3', 'b3', 'c3'],
                // Loop variables iteration 1
                'a1', 'a2', 'a3',
                // `Print( '$Item1$-$Item2$-$Item3$' )` iteration 1
                'a1', 'a2', 'a3',
                // Loop variables iteration 2
                'b1', 'b2', 'b3',
                // `Print( '$Item1$-$Item2$-$Item3$' )` iteration 2
                'b1', 'b2', 'b3',
                // Loop variables iteration 3
                'c1', 'c2', 'c3',
                // `Print( '$Item1$-$Item2$-$Item3$' )` iteration 3
                'c1', 'c2', 'c3',
            ]);
        });

        it('errors when iterating over multiple arrays with different sizes', () => {
            const input = `
                .MyArray1 = {'a1'}
                .MyArray2 = {'a2', 'b2'}
                ForEach( .Item1 in .MyArray1, .Item2 in .MyArray2 )
                {
                    .Combined = '$Item1$-$Item2$'
                }
            `;
            const expectedErrorMessage = `'ForEach' Array variable to loop over contains 2 elements, but the loop is for 1 elements.`;
            assertEvaluationError(input, expectedErrorMessage, createParseRange(3, 56, 3, 65));
        });

        it('body is on the same line', () => {
            const input = `
                .MyArray = {'a', 'b', 'c'}
                ForEach( .Item in .MyArray ) { Print( .Item ) }
            `;
            assertEvaluatedVariablesValueEqual(input, [
                // .MyArray = ...
                ['a', 'b', 'c'],
                // ForEach( ... )
                ['a', 'b', 'c'],
                // Print( .Item )
                'a', 'a',
                'b', 'b',
                'c', 'c',
            ]);
        });

        it('errors if the loop variable is not an array', () => {
            const input = `
                .MyArray = 123
                ForEach( .Item in .MyArray )
                {
                }
            `;
            const expectedErrorMessage = `'ForEach' variable to loop over must be an Array, but instead is an Integer`;
            assertEvaluationError(input, expectedErrorMessage, createParseRange(2, 34, 2, 42));
        });

        it('has the expected variable definitions and references', () => {
            const input = `
                .MyArray = {'a', 'b'}
                ForEach( .Item in .MyArray )
                {
                    Print( .Item )
                }
            `;

            const result = evaluateInput(input, true /*enableDiagnostics*/);

            // `.MyArray = {'a', 'b'}`
            const expectedDefinitionMyArray: VariableDefinition = {
                id: 1,
                range: createRange(1, 16, 1, 24),
                name: 'MyArray',
            };

            // `ForEach( .Item...`
            const expectedDefinitionItem: VariableDefinition = {
                id: 2,
                range: createRange(2, 25, 2, 30),
                name: 'Item',
            };

            assert.deepStrictEqual(result.variableDefinitions, [
                expectedDefinitionMyArray,
                expectedDefinitionItem,
            ]);

            const expectedReferences: VariableReference[] = [
                // `.MyArray = {'a', 'b'}`
                {
                    definition: expectedDefinitionMyArray,
                    range: expectedDefinitionMyArray.range,
                },
                // `...in .MyArray`
                {
                    definition: expectedDefinitionMyArray,
                    range: createRange(2, 34, 2, 42),
                },
                // // `ForEach( .Item...`
                {
                    definition: expectedDefinitionItem,
                    range: expectedDefinitionItem.range,
                },
                // `Print( .Item )` for the 1st loop iteration
                {
                    definition: expectedDefinitionItem,
                    range: createRange(4, 27, 4, 32),
                },
                // `Print( .Item )` for the 2nd loop iteration
                {
                    definition: expectedDefinitionItem,
                    range: createRange(4, 27, 4, 32),
                },
            ];
            assert.deepStrictEqual(result.variableReferences, expectedReferences);
        });
    });

    // Functions that all we handle are registering their target and evaluating their statements.
    describe('Generic functions declaring targets', () => {
        const genericFunctionNames = [
            'Alias',
            'Compiler',
            'Copy',
            'CopyDir',
            'CSAssembly',
            'DLL',
            'Exec',
            'Executable',
            'Library',
            'ListDependencies',
            'ObjectList',
            'RemoveDir',
            'Test',
            'TextFile',
            'Unity',
            'VCXProject',
            'VSProjectExternal',
            'VSSolution',
            'XCodeProject',
        ];

        for (const functionName of genericFunctionNames) {
            describe(functionName, () => {
                it('handles a literal target name', () => {
                    const input = `
                        ${functionName}('MyTargetName')
                        {
                        }
                    `;
                    assertEvaluatedVariablesValueEqual(input, []);
                });

                it('handles an evaluated variable target name', () => {
                    const input = `
                        .MyTargetName = 'SomeName'
                        ${functionName}(.MyTargetName)
                        {
                        }
                    `;
                    assertEvaluatedVariablesValueEqual(input, [
                        'SomeName',
                        'SomeName',
                    ]);
                });

                it('handles a dynamic-variable target name', () => {
                    const input = `
                        .MyTargetName = 'SomeName'
                        .TargetNameVariable = 'MyTargetName'
                        ${functionName}(.'$TargetNameVariable$')
                        {
                        }
                    `;
                    assertEvaluatedVariablesValueEqual(input, [
                        // .MyTargetName = ...
                        'SomeName',
                        // .TargetNameVariable = ...
                        'MyTargetName',
                        // $TargetNameVariable$
                        'MyTargetName',
                        // .'$TargetNameVariable$'
                        'SomeName',
                    ]);
                });

                it('creates a definition for the target name that can be referenced', () => {
                    const input = `
                        {
                            ${functionName}('MyTarget1')
                            {
                            }

                            Alias('MyTarget2')
                            {
                                .Targets = { 'MyTarget1' }
                            }
                        }

                        // The target reference does not need to be in the same or child scope as the target definition.
                        {
                            Alias('MyTarget3')
                            {
                                .Targets = { 'MyTarget1' }
                            }
                        }
                    `;

                    const result = evaluateInput(input, true /*enableDiagnostics*/);

                    const expectedDefinitionMyTarget1: TargetDefinition = {
                        id: 1,
<<<<<<< HEAD
                        range: createRange(2, 29 + functionName.length, 2, 40 + functionName.length),
                        name: 'MyTarget1',
                    };
                    const expectedDefinitionMyTarget2: TargetDefinition = {
                        id: 2,
                        range: createRange(6, 34, 6, 45),
                        name: 'MyTarget2',
                    };
                    const expectedDefinitionMyTarget3: TargetDefinition = {
                        id: 4,
                        range: createRange(14, 34, 14, 45),
                        name: 'MyTarget3',
                    };

                    const expectedTargetDefinitions: TargetDefinition[] = [
                        expectedDefinitionMyTarget1,
                        expectedDefinitionMyTarget2,
                        expectedDefinitionMyTarget3,
                    ];
                    assert.deepStrictEqual(result.targetDefinitions, expectedTargetDefinitions);
=======
                        range: createRange(2, 29 + functionName.length, 2, 43 + functionName.length),
                    };
                    assert.deepStrictEqual(Array.from(result.targetDefinitions.keys()), ['MyTargetName']);
                    assert.deepStrictEqual(result.targetDefinitions.get('MyTargetName'), expectedDefinitionMyTarget1);
>>>>>>> dc4b6f15

                    const expectedReferences: TargetReference[] = [
                        // MyTarget1's definition's reference
                        {
                            definition: expectedDefinitionMyTarget1,
                            range: createRange(2, 29 + functionName.length, 2, 40 + functionName.length),
                        },
                        // MyTarget2's definition's reference
                        {
                            definition: expectedDefinitionMyTarget2,
                            range: createRange(6, 34, 6, 45),
                        },
                        // MyTarget2's reference to MyTarget1
                        {
                            definition: expectedDefinitionMyTarget1,
                            range: createRange(8, 32, 8, 40),
                        },
                        // MyTarget3's definition's reference
                        {
                            definition: expectedDefinitionMyTarget3,
                            range: createRange(14, 34, 14, 45),
                        },
                        // MyTarget3's reference to MyTarget1
                        {
                            definition: expectedDefinitionMyTarget1,
                            range: createRange(16, 32, 16, 40),
                        },
                    ];
                    assert.deepStrictEqual(result.targetReferences, expectedReferences);
                });

                it('body on the same line', () => {
                    const input = `
                        ${functionName}('MyTargetName'){}
                    `;
                    assertEvaluatedVariablesValueEqual(input, []);
                });

                it('errors if the evaluated variable target name is not a string', () => {
                    const input = `
                        .MyTargetName = 123
                        ${functionName}( .MyTargetName )
                        {
                        }
                    `;
                    const expectedErrorMessage = `Target name must evaluate to a String, but instead evaluates to an Integer`;
                    assertEvaluationError(input, expectedErrorMessage, createParseRange(2, 26 + functionName.length, 2, 39 + functionName.length));
                });

                it('evaluates body statements', () => {
                    const input = `
                        .MyVar = 1
                        ${functionName}('MyTargetName')
                        {
                            Print( .MyVar )
                            Print( ^MyVar )
                        }
                    `;
                    assertEvaluatedVariablesValueEqual(input, [
                        // .MyVar = ...
                        1,
                        // Print( .MyVar )
                        1,
                        // Print( ^MyVar )
                        1,
                    ]);
                });
            });
        }
    });

    describe('Functions with no effect for our evaluation', () => {
        describe('Error', () => {
            it('Basic', () => {
                const input = `
                    .Value = 1
                    Error( 'Value is $Value$' )
                `;
                assertEvaluatedVariablesValueEqual(input, [
                    1,
                    1,
                ]);
            });

            it('The message being just an evaluated variable', () => {
                const input = `
                    .Value = 1
                    Error( '$Value$' )
                `;
                assertEvaluatedVariablesValueEqual(input, [
                    1,
                    1,
                ]);
            });
        });

        describe('Print', () => {
            it('Print string', () => {
                const input = `
                    .Value = 1
                    Print('Value is $Value$')
                `;
                assertEvaluatedVariablesValueEqual(input, [
                    1,
                    1,
                ]);
            });

            it('Print string variable', () => {
                const input = `
                    .Value = 'hello'
                    Print(.Value)
                `;
                assertEvaluatedVariablesValueEqual(input, [
                    'hello',
                    'hello',
                ]);
            });

            it('Print integer variable', () => {
                const input = `
                    .Value = 123
                    Print(.Value)
                `;
                assertEvaluatedVariablesValueEqual(input, [
                    123,
                    123,
                ]);
            });
        });

        describe('Settings', () => {
            it('Basic', () => {
                const input = `
                    .Value = 1
                    Settings
                    {
                        .MyVar = .Value
                    }
                `;
                assertEvaluatedVariablesValueEqual(input, [
                    // .Value = ...
                    1,
                    // .Value
                    1,
                    // .MyVar = ...
                    1,
                ]);
            });
        });
    });

    describe('If', () => {
        describe('Boolean expression', () => {
            it('evaluates a literal true to true', () => {
                const input = `
                    .Result = false
                    If( true )
                    {
                        ^Result = true
                    }
                    Print( .Result )
                `;
                assertEvaluatedVariablesValueEqual(input, [
                    // .Result = ...
                    false,
                    // ^Result = true
                    true,
                    // Print( .Result )
                    true,
                ]);
            });

            it('evaluates a literal false to false', () => {
                const input = `
                    .Result = false
                    If( false )
                    {
                        ^Result = true
                    }
                    Print( .Result )
                `;
                assertEvaluatedVariablesValueEqual(input, [
                    // .Result = ...
                    false,
                    // Print( .Result )
                    false,
                ]);
            });

            it('evaluates "! literal true" to false', () => {
                const input = `
                    .Result = false
                    If( !true )
                    {
                        ^Result = true
                    }
                `;
                assertEvaluatedVariablesValueEqual(input, [false]);
            });

            it('evaluates "! literal false" to true', () => {
                const input = `
                    .Result = false
                    If( !false )
                    {
                        ^Result = true
                    }
                `;
                assertEvaluatedVariablesValueEqual(input, [false, true]);
            });

            it('evaluates a true boolean variable to true', () => {
                const input = `
                    .Value = true
                    .Result = false
                    If( .Value )
                    {
                        ^Result = true
                    }
                `;
                assertEvaluatedVariablesValueEqual(input, [
                    // .Value = ...
                    true,
                    // .Result = ...
                    false,
                    // If( .Value )
                    true,
                    // ^Result = ...
                    true,
                ]);
            });

            it('evaluates a false boolean variable to false', () => {
                const input = `
                    .Value = false
                    .Result = false
                    If( .Value )
                    {
                        ^Result = true
                    }
                `;
                assertEvaluatedVariablesValueEqual(input, [
                    // .Value = ...
                    false,
                    // .Result = ...
                    false,
                    // If( .Value )
                    false,
                ]);
            });

            it('evaluates the inversion of a true boolean variable to false', () => {
                const input = `
                    .Value = true
                    .Result = false
                    If( !.Value )
                    {
                        ^Result = true
                    }
                `;
                assertEvaluatedVariablesValueEqual(input, [true, false, true]);
            });

            it('evaluates the inversion of a false boolean variable to true', () => {
                const input = `
                    .Value = false
                    .Result = false
                    If( !.Value )
                    {
                        ^Result = true
                    }
                `;
                assertEvaluatedVariablesValueEqual(input, [false, false, false, true]);
            });

            it('errors on using a non-boolean variable for the condition', () => {
                const input = `
                    .Value = 123
                    If( .Value )
                    {
                    }
                `;
                const expectedErrorMessage = `Condition must evaluate to a Boolean, but instead evaluates to an Integer`;
                assertEvaluationError(input, expectedErrorMessage, createParseRange(2, 24, 2, 30));
            });

            it('Body on the same line', () => {
                const input = `
                    .Result = false
                    If( true ) { ^Result = true }
                `;
                assertEvaluatedVariablesValueEqual(input, [false, true]);
            });
        });

        describe('Comparison', () => {
            describe('boolean', () => {
                it('"{true-literal} == {true-literal}" evaluates to true', () => {
                    const input = `
                        If( true == true )
                        {
                            .Result = true
                        }
                    `;
                    assertEvaluatedVariablesValueEqual(input, [true]);
                });

                it('"{true-literal} == {false-literal}" evaluates to false', () => {
                    const input = `
                        If( true == false )
                        {
                            .Result = true
                        }
                    `;
                    assertEvaluatedVariablesValueEqual(input, []);
                });

                it('"true == {true-literal}" evaluates to true', () => {
                    const input = `
                        .Value1 = true
                        If( .Value1 == true )
                        {
                            .Result = true
                        }
                    `;
                    assertEvaluatedVariablesValueEqual(input, [true, true, true]);
                });

                it('"{true-literal} == true" evaluates to true', () => {
                    const input = `
                        .Value1 = true
                        If( true == .Value1 )
                        {
                            .Result = true
                        }
                    `;
                    assertEvaluatedVariablesValueEqual(input, [true, true, true]);
                });

                it('"true == true" evaluates to true', () => {
                    const input = `
                        .Value1 = true
                        .Value2 = true
                        If( .Value1 == .Value2 )
                        {
                            .Result = true
                        }
                    `;
                    assertEvaluatedVariablesValueEqual(input, [true, true, true, true, true]);
                });

                it('"false == false" evaluates to true', () => {
                    const input = `
                        .Value1 = false
                        .Value2 = false
                        If( .Value1 == .Value2 )
                        {
                            .Result = true
                        }
                    `;
                    assertEvaluatedVariablesValueEqual(input, [false, false, false, false, true]);
                });

                it('"true == false" evaluates to false', () => {
                    const input = `
                        .Value1 = true
                        .Value2 = false
                        If( .Value1 == .Value2 )
                        {
                            .Result = true
                        }
                    `;
                    assertEvaluatedVariablesValueEqual(input, [true, false, true, false]);
                });

                it('"false == true" evaluates to false', () => {
                    const input = `
                        .Value1 = false
                        .Value2 = true
                        If( .Value1 == .Value2 )
                        {
                            .Result = true
                        }
                    `;
                    assertEvaluatedVariablesValueEqual(input, [false, true, false, true]);
                });

                it('"true != true" evaluates to false', () => {
                    const input = `
                        .Value1 = true
                        .Value2 = true
                        If( .Value1 != .Value2 )
                        {
                            .Result = true
                        }
                    `;
                    assertEvaluatedVariablesValueEqual(input, [true, true, true, true]);
                });

                it('"false != false" evaluates to false', () => {
                    const input = `
                        .Value1 = false
                        .Value2 = false
                        If( .Value1 != .Value2 )
                        {
                            .Result = true
                        }
                    `;
                    assertEvaluatedVariablesValueEqual(input, [false, false, false, false]);
                });

                it('"true != false" evaluates to true', () => {
                    const input = `
                        .Value1 = true
                        .Value2 = false
                        If( .Value1 != .Value2 )
                        {
                            .Result = true
                        }
                    `;
                    assertEvaluatedVariablesValueEqual(input, [true, false, true, false, true]);
                });

                it('"false != true" evaluates to true', () => {
                    const input = `
                        .Value1 = false
                        .Value2 = true
                        If( .Value1 != .Value2 )
                        {
                            .Result = true
                        }
                    `;
                    assertEvaluatedVariablesValueEqual(input, [false, true, false, true, true]);
                });

                const illegalComparisonOperators = [
                    '<',
                    '<=',
                    '>',
                    '>='
                ];
                for (const operator of illegalComparisonOperators) {
                    it(`booleans cannot be compared with ${operator}`, () => {
                        const input = `
                            .Value1 = true
                            .Value2 = true
                            If( .Value1 ${operator} .Value2 )
                            {
                            }
                        `;
                        const expectedErrorMessage = `'If' comparison using '${operator}' only supports comparing Strings and Integers, but a Boolean is used`;
                        assertEvaluationError(input, expectedErrorMessage, createParseRange(3, 40, 3, 40 + operator.length));
                    });
                }
            });

            describe('integer', () => {
                it('"{1-literal} == {1-literal}" evaluates to true', () => {
                    const input = `
                        If( 1 == 1 )
                        {
                            .Result = true
                        }
                    `;
                    assertEvaluatedVariablesValueEqual(input, [true]);
                });

                it('"{1-literal} == {0-literal}" evaluates to false', () => {
                    const input = `
                        If( 1 == 0 )
                        {
                            .Result = true
                        }
                    `;
                    assertEvaluatedVariablesValueEqual(input, []);
                });

                it('"1 == {1-literal}" evaluates to true', () => {
                    const input = `
                        .Value1 = 1
                        If( .Value1 == 1 )
                        {
                            .Result = true
                        }
                    `;
                    assertEvaluatedVariablesValueEqual(input, [1, 1, true]);
                });

                it('"{1-literal} == 1" evaluates to true', () => {
                    const input = `
                        .Value1 = 1
                        If( 1 == .Value1 )
                        {
                            .Result = true
                        }
                    `;
                    assertEvaluatedVariablesValueEqual(input, [1, 1, true]);
                });

                it('"1 == 1" evaluates to true', () => {
                    const input = `
                        .Value1 = 1
                        .Value2 = 1
                        If( .Value1 == .Value2 )
                        {
                            .Result = true
                        }
                    `;
                    assertEvaluatedVariablesValueEqual(input, [1, 1, 1, 1, true]);
                });

                it('"1 == 0" evaluates to false', () => {
                    const input = `
                        .Value1 = 1
                        .Value2 = 0
                        If( .Value1 == .Value2 )
                        {
                            .Result = true
                        }
                    `;
                    assertEvaluatedVariablesValueEqual(input, [1, 0, 1, 0]);
                });

                it('"1 != 1" evaluates to false', () => {
                    const input = `
                        .Value1 = 1
                        .Value2 = 1
                        If( .Value1 != .Value2 )
                        {
                            .Result = true
                        }
                    `;
                    assertEvaluatedVariablesValueEqual(input, [1, 1, 1, 1]);
                });

                it('"1 != 0" evaluates to true', () => {
                    const input = `
                        .Value1 = 1
                        .Value2 = 0
                        If( .Value1 != .Value2 )
                        {
                            .Result = true
                        }
                    `;
                    assertEvaluatedVariablesValueEqual(input, [1, 0, 1, 0, true]);
                });

                it('"0 < 1" evaluates to true', () => {
                    const input = `
                        .Value1 = 0
                        .Value2 = 1
                        If( .Value1 < .Value2 )
                        {
                            .Result = true
                        }
                    `;
                    assertEvaluatedVariablesValueEqual(input, [0, 1, 0, 1, true]);
                });

                it('"1 < 0" evaluates to false', () => {
                    const input = `
                        .Value1 = 1
                        .Value2 = 0
                        If( .Value1 < .Value2 )
                        {
                            .Result = true
                        }
                    `;
                    assertEvaluatedVariablesValueEqual(input, [1, 0, 1, 0]);
                });

                it('"1 < 1" evaluates to false', () => {
                    const input = `
                        .Value1 = 1
                        .Value2 = 1
                        If( .Value1 < .Value2 )
                        {
                            .Result = true
                        }
                    `;
                    assertEvaluatedVariablesValueEqual(input, [1, 1, 1, 1]);
                });

                it('"0 <= 1" evaluates to true', () => {
                    const input = `
                        .Value1 = 0
                        .Value2 = 1
                        If( .Value1 <= .Value2 )
                        {
                            .Result = true
                        }
                    `;
                    assertEvaluatedVariablesValueEqual(input, [0, 1, 0, 1, true]);
                });

                it('"1 <= 0" evaluates to false', () => {
                    const input = `
                        .Value1 = 1
                        .Value2 = 0
                        If( .Value1 <= .Value2 )
                        {
                            .Result = true
                        }
                    `;
                    assertEvaluatedVariablesValueEqual(input, [1, 0, 1, 0]);
                });

                it('"1 <= 1" evaluates to true', () => {
                    const input = `
                        .Value1 = 1
                        .Value2 = 1
                        If( .Value1 <= .Value2 )
                        {
                            .Result = true
                        }
                    `;
                    assertEvaluatedVariablesValueEqual(input, [1, 1, 1, 1, true]);
                });

                it('"0 > 1" evaluates to false', () => {
                    const input = `
                        .Value1 = 0
                        .Value2 = 1
                        If( .Value1 > .Value2 )
                        {
                            .Result = true
                        }
                    `;
                    assertEvaluatedVariablesValueEqual(input, [0, 1, 0, 1]);
                });

                it('"1 > 0" evaluates to true', () => {
                    const input = `
                        .Value1 = 1
                        .Value2 = 0
                        If( .Value1 > .Value2 )
                        {
                            .Result = true
                        }
                    `;
                    assertEvaluatedVariablesValueEqual(input, [1, 0, 1, 0, true]);
                });

                it('"1 > 1" evaluates to false', () => {
                    const input = `
                        .Value1 = 1
                        .Value2 = 1
                        If( .Value1 > .Value2 )
                        {
                            .Result = true
                        }
                    `;
                    assertEvaluatedVariablesValueEqual(input, [1, 1, 1, 1]);
                });

                it('"0 >= 1" evaluates to false', () => {
                    const input = `
                        .Value1 = 0
                        .Value2 = 1
                        If( .Value1 >= .Value2 )
                        {
                            .Result = true
                        }
                    `;
                    assertEvaluatedVariablesValueEqual(input, [0, 1, 0, 1]);
                });

                it('"1 >= 0" evaluates to true', () => {
                    const input = `
                        .Value1 = 1
                        .Value2 = 0
                        If( .Value1 >= .Value2 )
                        {
                            .Result = true
                        }
                    `;
                    assertEvaluatedVariablesValueEqual(input, [1, 0, 1, 0, true]);
                });

                it('"1 >= 1" evaluates to true', () => {
                    const input = `
                        .Value1 = 1
                        .Value2 = 1
                        If( .Value1 >= .Value2 )
                        {
                            .Result = true
                        }
                    `;
                    assertEvaluatedVariablesValueEqual(input, [1, 1, 1, 1, true]);
                });
            });

            describe('string', () => {
                it('"{cat-literal} == {cat-literal}" evaluates to true', () => {
                    const input = `
                        If( 'cat' == 'cat' )
                        {
                            .Result = true
                        }
                    `;
                    assertEvaluatedVariablesValueEqual(input, [true]);
                });

                it('"{cat-literal} == {dog-literal}" evaluates to false', () => {
                    const input = `
                        If( 'cat' == 'dog' )
                        {
                            .Result = true
                        }
                    `;
                    assertEvaluatedVariablesValueEqual(input, []);
                });

                it('"cat == {cat-literal}" evaluates to true', () => {
                    const input = `
                        .Value1 = 'cat'
                        If( .Value1 == 'cat' )
                        {
                            .Result = true
                        }
                    `;
                    assertEvaluatedVariablesValueEqual(input, ['cat', 'cat', true]);
                });

                it('"{cat-literal} = cat" evaluates to true', () => {
                    const input = `
                        .Value1 = 'cat'
                        If( 'cat' == .Value1 )
                        {
                            .Result = true
                        }
                    `;
                    assertEvaluatedVariablesValueEqual(input, ['cat', 'cat', true]);
                });

                it('"cat == cat" evaluates to true', () => {
                    const input = `
                        .Value1 = 'cat'
                        .Value2 = 'cat'
                        If( .Value1 == .Value2 )
                        {
                            .Result = true
                        }
                    `;
                    assertEvaluatedVariablesValueEqual(input, ['cat', 'cat', 'cat', 'cat', true]);
                });

                it('"cat == Cat" (different case) evaluates to false', () => {
                    const input = `
                        .Value1 = 'cat'
                        .Value2 = 'Cat'
                        If( .Value1 == .Value2 )
                        {
                            .Result = true
                        }
                    `;
                    assertEvaluatedVariablesValueEqual(input, ['cat', 'Cat', 'cat', 'Cat']);
                });

                it('"cat == dog" evaluates to false', () => {
                    const input = `
                        .Value1 = 'cat'
                        .Value2 = 'dog'
                        If( .Value1 == .Value2 )
                        {
                            .Result = true
                        }
                    `;
                    assertEvaluatedVariablesValueEqual(input, ['cat', 'dog', 'cat', 'dog']);
                });

                it('"cat != cat" evaluates to false', () => {
                    const input = `
                        .Value1 = 'cat'
                        .Value2 = 'cat'
                        If( .Value1 != .Value2 )
                        {
                            .Result = true
                        }
                    `;
                    assertEvaluatedVariablesValueEqual(input, ['cat', 'cat', 'cat', 'cat']);
                });

                it('"cat != Cat" (different case) evaluates to true', () => {
                    const input = `
                        .Value1 = 'cat'
                        .Value2 = 'Cat'
                        If( .Value1 != .Value2 )
                        {
                            .Result = true
                        }
                    `;
                    assertEvaluatedVariablesValueEqual(input, ['cat', 'Cat', 'cat', 'Cat', true]);
                });

                it('"cat != dog" evaluates to true', () => {
                    const input = `
                        .Value1 = 'cat'
                        .Value2 = 'dog'
                        If( .Value1 != .Value2 )
                        {
                            .Result = true
                        }
                    `;
                    assertEvaluatedVariablesValueEqual(input, ['cat', 'dog', 'cat', 'dog', true]);
                });

                it('"cat < dog" evaluates to true', () => {
                    const input = `
                        .Value1 = 'cat'
                        .Value2 = 'dog'
                        If( .Value1 < .Value2 )
                        {
                            .Result = true
                        }
                    `;
                    assertEvaluatedVariablesValueEqual(input, ['cat', 'dog', 'cat', 'dog', true]);
                });

                it('"dog < cat" evaluates to false', () => {
                    const input = `
                        .Value1 = 'dog'
                        .Value2 = 'cat'
                        If( .Value1 < .Value2 )
                        {
                            .Result = true
                        }
                    `;
                    assertEvaluatedVariablesValueEqual(input, ['dog', 'cat', 'dog', 'cat']);
                });

                it('"dog < dog" evaluates to false', () => {
                    const input = `
                        .Value1 = 'dog'
                        .Value2 = 'dog'
                        If( .Value1 < .Value2 )
                        {
                            .Result = true
                        }
                    `;
                    assertEvaluatedVariablesValueEqual(input, ['dog', 'dog', 'dog', 'dog']);
                });

                it('"Dog < dog" (different case) evaluates to true', () => {
                    const input = `
                        .Value1 = 'Dog'
                        .Value2 = 'dog'
                        If( .Value1 < .Value2 )
                        {
                            .Result = true
                        }
                    `;
                    assertEvaluatedVariablesValueEqual(input, ['Dog', 'dog', 'Dog', 'dog', true]);
                });

                it('"dog < Dog" (different case) evaluates to false', () => {
                    const input = `
                        .Value1 = 'dog'
                        .Value2 = 'Dog'
                        If( .Value1 < .Value2 )
                        {
                            .Result = true
                        }
                    `;
                    assertEvaluatedVariablesValueEqual(input, ['dog', 'Dog', 'dog', 'Dog']);
                });

                it('"cat <= dog" evaluates to true', () => {
                    const input = `
                        .Value1 = 'cat'
                        .Value2 = 'dog'
                        If( .Value1 <= .Value2 )
                        {
                            .Result = true
                        }
                    `;
                    assertEvaluatedVariablesValueEqual(input, ['cat', 'dog', 'cat', 'dog', true]);
                });

                it('"dog <= cat" evaluates to false', () => {
                    const input = `
                        .Value1 = 'dog'
                        .Value2 = 'cat'
                        If( .Value1 <= .Value2 )
                        {
                            .Result = true
                        }
                    `;
                    assertEvaluatedVariablesValueEqual(input, ['dog', 'cat', 'dog', 'cat']);
                });

                it('"dog <= dog" evaluates to true', () => {
                    const input = `
                        .Value1 = 'dog'
                        .Value2 = 'dog'
                        If( .Value1 <= .Value2 )
                        {
                            .Result = true
                        }
                    `;
                    assertEvaluatedVariablesValueEqual(input, ['dog', 'dog', 'dog', 'dog', true]);
                });

                it('"Dog <= dog" (different case) evaluates to true', () => {
                    const input = `
                        .Value1 = 'Dog'
                        .Value2 = 'dog'
                        If( .Value1 <= .Value2 )
                        {
                            .Result = true
                        }
                    `;
                    assertEvaluatedVariablesValueEqual(input, ['Dog', 'dog', 'Dog', 'dog', true]);
                });

                it('"dog <= Dog" (different case) evaluates to false', () => {
                    const input = `
                        .Value1 = 'dog'
                        .Value2 = 'Dog'
                        If( .Value1 <= .Value2 )
                        {
                            .Result = true
                        }
                    `;
                    assertEvaluatedVariablesValueEqual(input, ['dog', 'Dog', 'dog', 'Dog']);
                });

                it('"cat > dog" evaluates to false', () => {
                    const input = `
                        .Value1 = 'cat'
                        .Value2 = 'dog'
                        If( .Value1 > .Value2 )
                        {
                            .Result = true
                        }
                    `;
                    assertEvaluatedVariablesValueEqual(input, ['cat', 'dog', 'cat', 'dog']);
                });

                it('"dog > cat" evaluates to true', () => {
                    const input = `
                        .Value1 = 'dog'
                        .Value2 = 'cat'
                        If( .Value1 > .Value2 )
                        {
                            .Result = true
                        }
                    `;
                    assertEvaluatedVariablesValueEqual(input, ['dog', 'cat', 'dog', 'cat', true]);
                });

                it('"dog > dog" evaluates to false', () => {
                    const input = `
                        .Value1 = 'dog'
                        .Value2 = 'dog'
                        If( .Value1 > .Value2 )
                        {
                            .Result = true
                        }
                    `;
                    assertEvaluatedVariablesValueEqual(input, ['dog', 'dog', 'dog', 'dog']);
                });

                it('"Dog > dog" (different case) evaluates to false', () => {
                    const input = `
                        .Value1 = 'Dog'
                        .Value2 = 'dog'
                        If( .Value1 > .Value2 )
                        {
                            .Result = true
                        }
                    `;
                    assertEvaluatedVariablesValueEqual(input, ['Dog', 'dog', 'Dog', 'dog']);
                });

                it('"dog > Dog" (different case) evaluates to true', () => {
                    const input = `
                        .Value1 = 'dog'
                        .Value2 = 'Dog'
                        If( .Value1 > .Value2 )
                        {
                            .Result = true
                        }
                    `;
                    assertEvaluatedVariablesValueEqual(input, ['dog', 'Dog', 'dog', 'Dog', true]);
                });

                it('"cat >= dog" evaluates to false', () => {
                    const input = `
                        .Value1 = 'cat'
                        .Value2 = 'dog'
                        If( .Value1 >= .Value2 )
                        {
                            .Result = true
                        }
                    `;
                    assertEvaluatedVariablesValueEqual(input, ['cat', 'dog', 'cat', 'dog']);
                });

                it('"dog >= cat" evaluates to true', () => {
                    const input = `
                        .Value1 = 'dog'
                        .Value2 = 'cat'
                        If( .Value1 >= .Value2 )
                        {
                            .Result = true
                        }
                    `;
                    assertEvaluatedVariablesValueEqual(input, ['dog', 'cat', 'dog', 'cat', true]);
                });

                it('"dog >= dog" evaluates to true', () => {
                    const input = `
                        .Value1 = 'dog'
                        .Value2 = 'dog'
                        If( .Value1 >= .Value2 )
                        {
                            .Result = true
                        }
                    `;
                    assertEvaluatedVariablesValueEqual(input, ['dog', 'dog', 'dog', 'dog', true]);
                });

                it('"Dog >= dog" (different case) evaluates to false', () => {
                    const input = `
                        .Value1 = 'Dog'
                        .Value2 = 'dog'
                        If( .Value1 >= .Value2 )
                        {
                            .Result = true
                        }
                    `;
                    assertEvaluatedVariablesValueEqual(input, ['Dog', 'dog', 'Dog', 'dog']);
                });

                it('"dog >= Dog" (different case) evaluates to true', () => {
                    const input = `
                        .Value1 = 'dog'
                        .Value2 = 'Dog'
                        If( .Value1 >= .Value2 )
                        {
                            .Result = true
                        }
                    `;
                    assertEvaluatedVariablesValueEqual(input, ['dog', 'Dog', 'dog', 'Dog', true]);
                });
            });

            it('comparing different types errors', () => {
                const input = `
                    .Value1 = 'dog'
                    .Value2 = 123
                    If( .Value1 == .Value2 )
                    {
                    }
                `;
                const expectedErrorMessage = `'If' condition comparison must compare variables of the same type, but LHS is a String and RHS is an Integer`;
                assertEvaluationError(input, expectedErrorMessage, createParseRange(3, 24, 3, 42));
            });
        });

        describe('Presence in ArrayOfStrings', () => {
            it('present-literal-string "in" array of strings evaluates to true', () => {
                const input = `
                    .Haystack = {'a', 'b', 'c'}
                    If( 'b' in .Haystack )
                    {
                        .Result = true
                    }
                `;
                assertEvaluatedVariablesValueEqual(input, [
                    ['a', 'b', 'c'],
                    ['a', 'b', 'c'],
                    true,
                ]);
            });

            it('present-string "in" array of strings evaluates to true', () => {
                const input = `
                    .Needle = 'b'
                    .Haystack = {'a', 'b', 'c'}
                    If( .Needle in .Haystack )
                    {
                        .Result = true
                    }
                `;
                assertEvaluatedVariablesValueEqual(input, [
                    'b',
                    ['a', 'b', 'c'],
                    'b',
                    ['a', 'b', 'c'],
                    true
                ]);
            });

            it('not-present-string "in" array of strings evaluates to false', () => {
                const input = `
                    .Needle = 'd'
                    .Haystack = {'a', 'b', 'c'}
                    If( .Needle in .Haystack )
                    {
                        .Result = true
                    }
                `;
                assertEvaluatedVariablesValueEqual(input, [
                    'd',
                    ['a', 'b', 'c'],
                    'd',
                    ['a', 'b', 'c'],
                ]);
            });

            it('string "in" empty array evaluates to false', () => {
                const input = `
                    .Needle = 'b'
                    .Haystack = {}
                    If( .Needle in .Haystack )
                    {
                        .Result = true
                    }
                `;
                assertEvaluatedVariablesValueEqual(input, [
                    'b',
                    [],
                    'b',
                    [],
                ]);
            });

            it('present-string "not in" array of strings evaluates to false', () => {
                const input = `
                    .Needle = 'b'
                    .Haystack = {'a', 'b', 'c'}
                    If( .Needle not in .Haystack )
                    {
                        .Result = true
                    }
                `;
                assertEvaluatedVariablesValueEqual(input, [
                    'b',
                    ['a', 'b', 'c'],
                    'b',
                    ['a', 'b', 'c'],
                ]);
            });

            it('not-present-string "not in" array of strings evaluates to true', () => {
                const input = `
                    .Needle = 'd'
                    .Haystack = {'a', 'b', 'c'}
                    If( .Needle not in .Haystack )
                    {
                        .Result = true
                    }
                `;
                assertEvaluatedVariablesValueEqual(input, [
                    'd',
                    ['a', 'b', 'c'],
                    'd',
                    ['a', 'b', 'c'],
                    true
                ]);
            });

            it('string "not in" empty array evaluates to true', () => {
                const input = `
                    .Needle = 'b'
                    .Haystack = {}
                    If( .Needle not in .Haystack )
                    {
                        .Result = true
                    }
                `;
                assertEvaluatedVariablesValueEqual(input, [
                    'b',
                    [],
                    'b',
                    [],
                    true
                ]);
            });

            it('present-array-of-strings "in" array of strings evaluates to true', () => {
                const input = `
                    .Needle = {'d', 'b'}
                    .Haystack = {'a', 'b', 'c'}
                    If( .Needle in .Haystack )
                    {
                        .Result = true
                    }
                `;
                assertEvaluatedVariablesValueEqual(input, [
                    ['d', 'b'],
                    ['a', 'b', 'c'],
                    ['d', 'b'],
                    ['a', 'b', 'c'],
                    true
                ]);
            });

            it('not-present-array-of-strings "in" array of strings evaluates to false', () => {
                const input = `
                    .Needle = {'d'}
                    .Haystack = {'a', 'b', 'c'}
                    If( .Needle in .Haystack )
                    {
                        .Result = true
                    }
                `;
                assertEvaluatedVariablesValueEqual(input, [
                    ['d'],
                    ['a', 'b', 'c'],
                    ['d'],
                    ['a', 'b', 'c'],
                ]);
            });

            it('array of strings "in" empty array evaluates to false', () => {
                const input = `
                    .Needle = {'b'}
                    .Haystack = {}
                    If( .Needle in .Haystack )
                    {
                        .Result = true
                    }
                `;
                assertEvaluatedVariablesValueEqual(input, [
                    ['b'],
                    [],
                    ['b'],
                    [],
                ]);
            });

            it('empty array "in" empty array evaluates to false', () => {
                const input = `
                    .Needle = {}
                    .Haystack = {}
                    If( .Needle in .Haystack )
                    {
                        .Result = true
                    }
                `;
                assertEvaluatedVariablesValueEqual(input, [
                    [],
                    [],
                    [],
                    [],
                ]);
            });

            it('present-array-of-strings "not in" array of strings evaluates to false', () => {
                const input = `
                    .Needle = {'d', 'b'}
                    .Haystack = {'a', 'b', 'c'}
                    If( .Needle not in .Haystack )
                    {
                        .Result = true
                    }
                `;
                assertEvaluatedVariablesValueEqual(input, [
                    ['d', 'b'],
                    ['a', 'b', 'c'],
                    ['d', 'b'],
                    ['a', 'b', 'c'],
                ]);
            });

            it('not-present-array-of-strings "not in" array of strings evaluates to true', () => {
                const input = `
                    .Needle = {'d'}
                    .Haystack = {'a', 'b', 'c'}
                    If( .Needle not in .Haystack )
                    {
                        .Result = true
                    }
                `;
                assertEvaluatedVariablesValueEqual(input, [
                    ['d'],
                    ['a', 'b', 'c'],
                    ['d'],
                    ['a', 'b', 'c'],
                    true
                ]);
            });

            it('array of strings "not in" empty array evaluates to true', () => {
                const input = `
                    .Needle = {'b'}
                    .Haystack = {}
                    If( .Needle not in .Haystack )
                    {
                        .Result = true
                    }
                `;
                assertEvaluatedVariablesValueEqual(input, [
                    ['b'],
                    [],
                    ['b'],
                    [],
                    true
                ]);
            });

            it('empty array "not in" empty array evaluates to true', () => {
                const input = `
                    .Needle = {}
                    .Haystack = {}
                    If( .Needle not in .Haystack )
                    {
                        .Result = true
                    }
                `;
                assertEvaluatedVariablesValueEqual(input, [
                    [],
                    [],
                    [],
                    [],
                    true
                ]);
            });

            it('errors if LHS is not a string or an array of strings (variation 1: array of non-strings)', () => {
                const input = `
                    .MyStruct = [ .A = 1 ]
                    .Needle = { .MyStruct }
                    .Haystack = { '123' }
                    If( .Needle in .Haystack )
                    {
                    }
                `;
                const expectedErrorMessage = `'If' 'in' condition left-hand-side value must be either a String or an Array of Strings, but instead is an Array of Structs`;
                assertEvaluationError(input, expectedErrorMessage, createParseRange(4, 24, 4, 31));
            });

            it('errors if LHS is not a string or an array of strings (variation 2: non-string, non-array)', () => {
                const input = `
                    .Needle = 123
                    .Haystack = { '123' }
                    If( .Needle in .Haystack )
                    {
                    }
                `;
                const expectedErrorMessage = `'If' 'in' condition left-hand-side value must be either a String or an Array of Strings, but instead is an Integer`;
                assertEvaluationError(input, expectedErrorMessage, createParseRange(3, 24, 3, 31));
            });

            it('errors if LHS is not a string or an array of strings (variation 3: literal array of strings)', () => {
                const input = `
                    .Haystack = {'a'}
                    If( {'d'} in .Haystack )
                    {
                    }
                `;
                const expectedErrorMessage = `'If' 'in' condition left-hand-side value cannot be a literal Array Of Strings. Instead use an evaluated variable.`;
                assertEvaluationError(input, expectedErrorMessage, createParseRange(2, 24, 2, 29));
            });

            it('errors if RHS is not an array of strings (variation 1: array of non-strings)', () => {
                const input = `
                    .Needle = {}
                    .MyStruct = [ .A = 1 ]
                    .Haystack = { .MyStruct }
                    If( .Needle in .Haystack )
                    {
                    }
                `;
                const expectedErrorMessage = `'If' 'in' condition right-hand-side value must be an Array of Strings, but instead is an Array of Structs`;
                assertEvaluationError(input, expectedErrorMessage, createParseRange(4, 35, 4, 44));
            });

            it('errors if RHS is not an array of strings (variation 2: non-array)', () => {
                const input = `
                    .Needle = {}
                    .Haystack = 123
                    If( .Needle in .Haystack )
                    {
                    }
                `;
                const expectedErrorMessage = `'If' 'in' condition right-hand-side value must be an Array of Strings, but instead is an Integer`;
                assertEvaluationError(input, expectedErrorMessage, createParseRange(3, 35, 3, 44));
            });

            it('errors if RHS is not an array of strings (variation 3: literal array of strings)', () => {
                const input = `
                    If( 'a' in {'b'} )
                    {
                    }
                `;
                const expectedErrorMessage = `'If' 'in' condition right-hand-side value cannot be a literal Array Of Strings. Instead use an evaluated variable.`;
                assertEvaluationError(input, expectedErrorMessage, createParseRange(1, 31, 1, 36));
            });
        });

        describe('Compound expression', () => {
            describe('Boolean compound expression', () => {
                class Comparison {
                    constructor(
                        readonly name: string,
                        readonly condition: string,
                        readonly compare: (values: boolean[]) => boolean
                    )
                    {
                    }
                }

                for (const value1 of [true, false]) {
                    for (const value2 of [true, false]) {
                        const comparisons2Values = [
                            new Comparison(` ${value1} &&  ${value2}`, ' .Value1 &&  .Value2', v => ( v[0] &&  v[1])),
                            new Comparison(`!${value1} &&  ${value2}`, '!.Value1 &&  .Value2', v => (!v[0] &&  v[1])),
                            new Comparison(` ${value1} && !${value2}`, ' .Value1 && !.Value2', v => ( v[0] && !v[1])),
                            new Comparison(`!${value1} && !${value2}`, '!.Value1 && !.Value2', v => (!v[0] && !v[1])),
                            new Comparison(` ${value1} ||  ${value2}`, ' .Value1 ||  .Value2', v => ( v[0] ||  v[1])),
                            new Comparison(`!${value1} ||  ${value2}`, '!.Value1 ||  .Value2', v => (!v[0] ||  v[1])),
                            new Comparison(` ${value1} || !${value2}`, ' .Value1 || !.Value2', v => ( v[0] || !v[1])),
                            new Comparison(`!${value1} || !${value2}`, '!.Value1 || !.Value2', v => (!v[0] || !v[1])),
                        ];
                        for (const comparison of comparisons2Values) {
                            it(comparison.name, () => {
                                const result = comparison.compare([value1, value2]);
                                const input = `
                                    .Value1 = ${value1}
                                    .Value2 = ${value2}
                                    If( ${comparison.condition} )
                                    {
                                        .Result = ${result}
                                    }
                                `;

                                const expectedEvaluatedVariables = [
                                    value1,
                                    value2,
                                    value1,
                                    value2,
                                ];
                                if (result) {
                                    expectedEvaluatedVariables.push(result);
                                }

                                assertEvaluatedVariablesValueEqual(input, expectedEvaluatedVariables);
                            });
                        }
                    }
                }

                for (const value1 of [true, false]) {
                    for (const value2 of [true, false]) {
                        for (const value3 of [true, false]) {
                            const comparisons3Values = [
                                new Comparison(`${value1} && ${value2} && ${value3}`, '.Value1 && .Value2 && .Value3', v => (v[0] && v[1] && v[2])),
                                new Comparison(`${value1} || ${value2} || ${value3}`, '.Value1 || .Value2 || .Value3', v => (v[0] || v[1] || v[2])),
                                new Comparison(`${value1} && ${value2} || ${value3}`, '.Value1 && .Value2 || .Value3', v => (v[0] && v[1] || v[2])),
                                new Comparison(`${value1} || ${value2} && ${value3}`, '.Value1 || .Value2 && .Value3', v => (v[0] || v[1] && v[2])),
                                new Comparison(`(${value1} && ${value2}) || ${value3}`, '(.Value1 && .Value2) || .Value3', v => ((v[0] && v[1]) || v[2])),
                                new Comparison(`${value1} && (${value2} || ${value3})`, '.Value1 && (.Value2 || .Value3)', v => (v[0] && (v[1] || v[2]))),
                                new Comparison(`(${value1} || ${value2}) && ${value3}`, '(.Value1 || .Value2) && .Value3', v => ((v[0] || v[1]) && v[2])),
                                new Comparison(`${value1} || (${value2} && ${value3})`, '.Value1 || (.Value2 && .Value3)', v => (v[0] || (v[1] && v[2]))),
                            ];
                            for (const comparison of comparisons3Values) {
                                it(comparison.name, () => {
                                    const result = comparison.compare([value1, value2, value3]);
                                    const input = `
                                        .Value1 = ${value1}
                                        .Value2 = ${value2}
                                        .Value3 = ${value3}
                                        If( ${comparison.condition} )
                                        {
                                            .Result = ${result}
                                        }
                                    `;

                                    const expectedEvaluatedVariables = [
                                        value1,
                                        value2,
                                        value3,
                                        value1,
                                        value2,
                                        value3,
                                    ];
                                    if (result) {
                                        expectedEvaluatedVariables.push(result);
                                    }

                                    assertEvaluatedVariablesValueEqual(input, expectedEvaluatedVariables);
                                });
                            }
                        }
                    }
                }
            });

            describe('Comparison compound expression', () => {
                it('"(0 < 1) && (0 > 1)" evaluates to false', () => {
                    const input = `
                        .Value1 = 0
                        .Value2 = 1
                        If( (.Value1 < .Value2) && (.Value1 > .Value2) )
                        {
                            .Result = true
                        }
                    `;
                    assertEvaluatedVariablesValueEqual(input, [0, 1, 0, 1, 0, 1]);
                });

                it('"(0 < 1) || (0 > 1)" evaluates to true', () => {
                    const input = `
                        .Value1 = 0
                        .Value2 = 1
                        If( (.Value1 < .Value2) || (.Value1 > .Value2) )
                        {
                            .Result = true
                        }
                    `;
                    assertEvaluatedVariablesValueEqual(input, [0, 1, 0, 1, 0, 1, true]);
                });

                it('"(0 > 1) || (0 < 1)" evaluates to true', () => {
                    const input = `
                        .Value1 = 0
                        .Value2 = 1
                        If( (.Value1 > .Value2) || (.Value1 < .Value2) )
                        {
                            .Result = true
                        }
                    `;
                    assertEvaluatedVariablesValueEqual(input, [0, 1, 0, 1, 0, 1, true]);
                });
            });

            describe('Presence-in-ArrayOfStrings compound expression', () => {
                it('"(present-string in array of strings) && true" evaluates to true', () => {
                    const input = `
                        .Needle = 'b'
                        .Haystack = {'a', 'b', 'c'}
                        If( (.Needle in .Haystack) && true )
                        {
                            .Result = true
                        }
                    `;
                    assertEvaluatedVariablesValueEqual(input, [
                        'b',
                        ['a', 'b', 'c'],
                        'b',
                        ['a', 'b', 'c'],
                        true
                    ]);
                });

                it('"(present-string in array of strings) && false" evaluates to false', () => {
                    const input = `
                        .Needle = 'b'
                        .Haystack = {'a', 'b', 'c'}
                        If( (.Needle in .Haystack) && false )
                        {
                            .Result = true
                        }
                    `;
                    assertEvaluatedVariablesValueEqual(input, [
                        'b',
                        ['a', 'b', 'c'],
                        'b',
                        ['a', 'b', 'c'],
                    ]);
                });
            });
        });
    });

    describe('User functions', () => {
        describe('Declare function without arguments', () => {
            //
            // Success cases: Basic no-arguments functions
            //

            it('Empty body', () => {
                const input = `
                    function Func(){
                    }
                `;
                assertEvaluatedVariablesValueEqual(input, []);
            });

            it('Simple body', () => {
                const input = `
                    function Func()
                    {
                        Print( 'X' )
                    }
                `;
                assertEvaluatedVariablesValueEqual(input, []);
            });

            it('Body on the same line', () => {
                const input = `
                    function Func(){ Print( 'X' ) }
                `;
                assertEvaluatedVariablesValueEqual(input, []);
            });

            //
            // Error cases: Malformed functions
            //

            it('Missing function name', () => {
                const input = `
                    function
                `;
                const expectedErrorMessage =
`Syntax error: Unexpected end of file.
Expecting to see the following:
 • function-name (example: "MyFunctionName")`;
                assertParseSyntaxError(input, expectedErrorMessage, createParseRange(3, 0, 3, 1));
            });

            it('Missing declaration of arguments (variation 1)', () => {
                const input = `
                    function Func
                `;
                const expectedErrorMessage =
`Syntax error: Unexpected end of file.
Expecting to see the following:
 • parameters-start: "("`;
                assertParseSyntaxError(input, expectedErrorMessage, createParseRange(3, 0, 3, 1));
            });

            it('Missing declaration of arguments (variation 2)', () => {
                const input = `
                    function Func{}
                `;
                const expectedErrorMessage =
`Syntax error: Unexpected input.
| function Func{}
|              ^
Expecting to see one of the following:
 • optional-whitespace-and-mandatory-newline (example: "<newline>")
 • parameters-start: "("
 • whitespace (example: " ")`;
                assertParseSyntaxError(input, expectedErrorMessage, createParseRange(1, 33, 1, 34));
            });

            it('Missing body', () => {
                const input = `
                    function Func()
                `;
                const expectedErrorMessage =
`Syntax error: Unexpected end of file.
Expecting to see the following:
 • scope-or-Array-start: "{"`;
                assertParseSyntaxError(input, expectedErrorMessage, createParseRange(3, 0, 3, 1));
            });

            it('Function name that is reserved', () => {
                const input = `
                    function true() {
                    }
                `;
                const expectedErrorMessage = 'Cannot use function name "true" because it is reserved.';
                assertEvaluationError(input, expectedErrorMessage, createParseRange(1, 29, 1, 33));
            });

            // Error case: Duplicate definition. Functions must be uniquely named.
            it('Duplicate definition', () => {
                const input = `
                    function Func(){
                    }
                    function Func(){
                    }
                `;
                const expectedErrorMessage = 'Cannot use function name "Func" because it is already used by another user function. Functions must be uniquely named.';
                assertEvaluationError(input, expectedErrorMessage, createParseRange(3, 29, 3, 33));
            });
        });

        describe('Declare function with arguments', () => {
            it('Single argument', () => {
                const input = `
                    function Func( .Arg ){
                    }
                `;
                assertEvaluatedVariablesValueEqual(input, []);
            });

            it('Multiple arguments separated by spaces', () => {
                const input = `
                    function Func( .Arg1 .Arg2 .Arg3 ){
                    }
                `;
                assertEvaluatedVariablesValueEqual(input, []);
            });

            it('Multiple arguments separated by commas', () => {
                const input = `
                    function Func( .Arg1, .Arg2, .Arg3 ){
                    }
                `;
                assertEvaluatedVariablesValueEqual(input, []);
            });

            it('Arguments can have a trailing comma', () => {
                const input = `
                    function Func( .Arg1, ){
                    }
                `;
                assertEvaluatedVariablesValueEqual(input, []);
            });

            it('Arguments must start with "."', () => {
                const input = `
                    function Func( Arg ){
                    }
                `;
                const expectedErrorMessage =
`Syntax error: Unexpected function-name: "Arg".
| function Func( Arg ){
|                ^^^
Expecting to see one of the following:
 • parameter-name (example: ".MyParameterName")
 • parameters-end: ")"`;
                assertParseSyntaxError(input, expectedErrorMessage, createParseRange(1, 35, 1, 36));
            });

            it('Argument names must be unique', () => {
                const input = `
                    function Func( .Arg .Arg ){
                    }
                `;
                const expectedErrorMessage = 'User-function argument names must be unique.';
                assertEvaluationError(input, expectedErrorMessage, createParseRange(1, 40, 1, 44));
            });

            it('Body on the same line', () => {
                const input = `
                    function Func( .Arg ){ Print( .Arg ) }
                `;
                assertEvaluatedVariablesValueEqual(input, []);
            });
        });

        describe('Call function without arguments', () => {
            it('Empty body', () => {
                const input = `
                    function Func(){
                    }
                    Func()
                `;
                assertEvaluatedVariablesValueEqual(input, []);
            });

            it('Simple body', () => {
                const input = `
                    function Func()
                    {
                        .Value = 1
                        Print(.Value)
                    }
                    Func()
                `;
                assertEvaluatedVariablesValueEqual(input, [1, 1]);
            });

            it('Body on the same line', () => {
                const input = `
                    function Func(){ Print( 'X' ) }
                    Func()
                `;
                assertEvaluatedVariablesValueEqual(input, []);
            });

            it('Non-existent function', () => {
                const input = `
                    Func()
                `;
                const expectedErrorMessage = 'No function exists with the name "Func".';
                assertEvaluationError(input, expectedErrorMessage, createParseRange(1, 20, 1, 24));
            });

            it('Missing arguments block', () => {
                const input = `
                    function Func(){
                    }
                    Func
                `;
                const expectedErrorMessage =
`Syntax error: Unexpected end of file.
Expecting to see the following:
 • function-parameters-start: "("`;
                assertParseSyntaxError(input, expectedErrorMessage, createParseRange(5, 0, 5, 1));
            });
        });

        describe('Call function with arguments', () => {
            it('Single literal argument', () => {
                const input = `
                    function Func(.Arg){
                        Print(.Arg)
                    }
                    Func(1)
                `;
                assertEvaluatedVariablesValueEqual(input, [1]);
            });

            it('Single evaluated argument', () => {
                const input = `
                    .MyVar = 1
                    function Func(.Arg){
                        Print(.Arg)
                    }
                    Func(.MyVar)
                `;
                assertEvaluatedVariablesValueEqual(input, [1, 1, 1]);
            });

            it('Body on the same line', () => {
                const input = `
                    function Func(.Arg){ Print(.Arg) }
                    Func(1)
                `;
                assertEvaluatedVariablesValueEqual(input, [1]);
            });

            it('Multiple arguments separated by spaces', () => {
                const input = `
                    function Func(.Arg1 .Arg2){
                        Print(.Arg1)
                        Print(.Arg2)
                    }
                    Func(1 2)
                `;
                assertEvaluatedVariablesValueEqual(input, [1, 2]);
            });

            it('Multiple arguments separated by commas', () => {
                const input = `
                    function Func(.Arg1, .Arg2){
                        Print(.Arg1)
                        Print(.Arg2)
                    }
                    Func(1, 2)
                `;
                assertEvaluatedVariablesValueEqual(input, [1, 2]);
            });

            it('Wrong number of arguments (takes 0, passing 1)', () => {
                const input = `
                    function Func(){
                    }
                    Func(1)
                `;
                const expectedErrorMessage = 'User function "Func" takes 0 arguments but passing 1.';
                assertEvaluationError(input, expectedErrorMessage, createParseRange(3, 20, 3, 27));
            });

            it('Wrong number of arguments (takes 1, passing 0)', () => {
                const input = `
                    function Func(.Arg){
                    }
                    Func()
                `;
                const expectedErrorMessage = 'User function "Func" takes 1 argument but passing 0.';
                assertEvaluationError(input, expectedErrorMessage, createParseRange(3, 20, 3, 26));
            });

            it('Wrong number of arguments (takes 2, passing 1)', () => {
                const input = `
                    function Func(.Arg1, .Arg2){
                    }
                    Func(1)
                `;
                const expectedErrorMessage = 'User function "Func" takes 2 arguments but passing 1.';
                assertEvaluationError(input, expectedErrorMessage, createParseRange(3, 20, 3, 27));
            });
        });

        describe('Scope', () => {
            it('Functions cannot access variable defined outside the function (using current-scope access)', () => {
                const input = `
                    .MyVar = 'X'
                    function MyFunc(){
                        Print( .MyVar )
                    }
                    MyFunc()
                `;
                const expectedErrorMessage = 'Referencing variable "MyVar" that is not defined in the current scope or any of the parent scopes.';
                assertEvaluationError(input, expectedErrorMessage, createParseRange(3, 31, 3, 37));
            });

            it('Functions cannot access variable defined outside the function (using parent-scope access)', () => {
                const input = `
                    .MyVar = 'X'
                    function MyFunc(){
                        Print( ^MyVar )
                    }
                    MyFunc()
                `;
                const expectedErrorMessage = 'Referencing variable "MyVar" in a parent scope that is not defined in any parent scope.';
                assertEvaluationError(input, expectedErrorMessage, createParseRange(3, 31, 3, 37));
            });
        });

        describe('Deferred evaluation', () => {
            it('Function evaluation is deferred until the call - Declaration works', () => {
                const input = `
                    function MyFunc(){
                        Print( .MyVar )
                    }
                `;
                assertEvaluatedVariablesValueEqual(input, []);
            });

            it('Function evaluation is deferred until the call - Error occurs on invocation', () => {
                const input = `
                    function MyFunc(){
                        Print( .MyVar )
                    }
                    MyFunc()
                `;
                const expectedErrorMessage = 'Referencing variable "MyVar" that is not defined in the current scope or any of the parent scopes.';
                assertEvaluationError(input, expectedErrorMessage, createParseRange(2, 31, 2, 37));
            });
        });

        describe('Nested functions', () => {
            it('Functions may call other functions', () => {
                const input = `
                    function FuncA() {
                        .MyVar = 1
                    }

                    function FuncB() {
                        FuncA()
                    }

                    FuncB()
                `;
                assertEvaluatedVariablesValueEqual(input, [1]);
            });
        });

        describe('Recursion', () => {
            it('Recursion is supported, and a general cap on depth complexity prevents stack overflows', () => {
                const input = `
                    function Func(){
                        Func()
                    }
                    Func()
                `;
                const expectedErrorMessage = 'Excessive scope depth. Possible infinite recursion from user function calls.';
                assertEvaluationError(input, expectedErrorMessage, createParseRange(2, 24, 2, 30));
            });
        });
    });

    describe('#include', () => {
        it('basic include', () => {
            const result = evaluateInputs('file:///fbuild.bff', new Map<UriStr, FileContents>([
                [
                    'file:///fbuild.bff',
                    `
                        #include 'helper.bff'
                        Print( .FromHelper )
                    `
                ],
                [
                    'file:///helper.bff',
                    `
                        .FromHelper = 1
                    `
                ]
            ]), true /*enableDiagnostics*/);

            const expectedEvaluatedVariables: EvaluatedVariable[] = [
                {
                    value: 1,
                    range: createFileRange('file:///helper.bff', 1, 24, 1, 35),
                },
                {
                    value: 1,
                    range: createFileRange('file:///fbuild.bff', 2, 31, 2, 42),
                }
            ];
            assert.deepStrictEqual(result.evaluatedVariables, expectedEvaluatedVariables);

            const definitionFromHelper: VariableDefinition = {
                id: 1,
                range: createFileRange('file:///helper.bff', 1, 24, 1, 35),
                name: 'FromHelper',
            };

            assert.deepStrictEqual(result.variableDefinitions, [
                definitionFromHelper,  // FromHelper
            ]);

            const expectedVariableReferences: VariableReference[] = [
                // helper.bff ".FromHelper = 1" LHS
                {
                    definition: definitionFromHelper,
                    range: createFileRange('file:///helper.bff', 1, 24, 1, 35),
                },
                // fbuild.bff "Print( .FromHelper )"
                {
                    definition: definitionFromHelper,
                    range: createFileRange('file:///fbuild.bff', 2, 31, 2, 42),
                },
            ];
            assert.deepStrictEqual(result.variableReferences, expectedVariableReferences);

            assert.deepStrictEqual(result.includeDefinitions, new Set<UriStr>([
                'file:///helper.bff',
            ]));

            const expectedIncludeReferences: IncludeReference[] = [
                {
                    includeUri: 'file:///helper.bff',
                    range: createFileRange('file:///fbuild.bff', 1, 33, 1, 45),
                },
            ];
            assert.deepStrictEqual(result.includeReferences, expectedIncludeReferences);
        });

        it('include the same file multiple times in a row', () => {
            const result = evaluateInputs('file:///some/path/fbuild.bff', new Map<UriStr, FileContents>([
                [
                    'file:///some/path/fbuild.bff',
                    `
                        .Name = 'Bobo'
                        #include 'greetings.bff'
                        #include 'greetings.bff'
                    `
                ],
                [
                    'file:///some/path/greetings.bff',
                    `
                        Print( 'Hello $Name$' )
                    `
                ],
            ]), true /*enableDiagnostics*/);

            const expectedEvaluatedVariables: EvaluatedVariable[] = [
                {
                    value: 'Bobo',
                    range: createFileRange('file:///some/path/fbuild.bff', 1, 24, 1, 29),
                },
                {
                    value: 'Bobo',
                    range: createFileRange('file:///some/path/greetings.bff', 1, 38, 1, 44),
                },
                {
                    value: 'Bobo',
                    range: createFileRange('file:///some/path/greetings.bff', 1, 38, 1, 44),
                },
            ];
            assert.deepStrictEqual(result.evaluatedVariables, expectedEvaluatedVariables);

            assert.deepStrictEqual(result.includeDefinitions, new Set<UriStr>([
                'file:///some/path/greetings.bff',
            ]));

            const expectedIncludeReferences: IncludeReference[] = [
                {
                    includeUri: 'file:///some/path/greetings.bff',
                    range: createFileRange('file:///some/path/fbuild.bff', 2, 33, 2, 48),
                },
                {
                    includeUri: 'file:///some/path/greetings.bff',
                    range: createFileRange('file:///some/path/fbuild.bff', 3, 33, 3, 48),
                },
            ];
            assert.deepStrictEqual(result.includeReferences, expectedIncludeReferences);
        });

        it('include with ".."', () => {
            const result = evaluateInputs('file:///some/path/fbuild.bff', new Map<UriStr, FileContents>([
                [
                    'file:///some/path/fbuild.bff',
                    `
                        #include 'animals/dog.bff'
                        #include 'animals/cat.bff'
                    `
                ],
                [
                    'file:///some/path/greetings.bff',
                    `
                        .Message = 'Hello $Name$'
                    `
                ],
                [
                    'file:///some/path/animals/dog.bff',
                    `
                        .Name = 'dog'
                        #include '../greetings.bff'
                        Print( .Message )
                    `
                ],
                [
                    'file:///some/path/animals/cat.bff',
                    `
                        .Name = 'cat'
                        #include '../greetings.bff'
                        Print( .Message )
                    `
                ]
            ]), true /*enableDiagnostics*/);

            const expectedEvaluatedVariables: EvaluatedVariable[] = [
                {
                    value: 'dog',
                    range: createFileRange('file:///some/path/animals/dog.bff', 1, 24, 1, 29),
                },
                {
                    value: 'dog',
                    range: createFileRange('file:///some/path/greetings.bff', 1, 42, 1, 48),
                },
                {
                    value: 'Hello dog',
                    range: createFileRange('file:///some/path/greetings.bff', 1, 24, 1, 32),
                },
                {
                    value: 'Hello dog',
                    range: createFileRange('file:///some/path/animals/dog.bff', 3, 31, 3, 39),
                },
                {
                    value: 'cat',
                    range: createFileRange('file:///some/path/animals/cat.bff', 1, 24, 1, 29),
                },
                {
                    value: 'cat',
                    range: createFileRange('file:///some/path/greetings.bff', 1, 42, 1, 48),
                },
                {
                    value: 'Hello cat',
                    range: createFileRange('file:///some/path/greetings.bff', 1, 24, 1, 32),
                },
                {
                    value: 'Hello cat',
                    range: createFileRange('file:///some/path/animals/cat.bff', 3, 31, 3, 39),
                },
            ];
            assert.deepStrictEqual(result.evaluatedVariables, expectedEvaluatedVariables);

            assert.deepStrictEqual(result.includeDefinitions, new Set<UriStr>([
                'file:///some/path/animals/dog.bff',
                'file:///some/path/greetings.bff',
                'file:///some/path/animals/cat.bff',
            ]));

            const expectedIncludeReferences: IncludeReference[] = [
                {
                    includeUri: 'file:///some/path/animals/dog.bff',
                    range: createFileRange('file:///some/path/fbuild.bff', 1, 33, 1, 50),
                },
                {
                    includeUri: 'file:///some/path/greetings.bff',
                    range: createFileRange('file:///some/path/animals/dog.bff', 2, 33, 2, 51),
                },
                {
                    includeUri: 'file:///some/path/animals/cat.bff',
                    range: createFileRange('file:///some/path/fbuild.bff', 2, 33, 2, 50),
                },
                {
                    includeUri: 'file:///some/path/greetings.bff',
                    range: createFileRange('file:///some/path/animals/cat.bff', 2, 33, 2, 51),
                },
            ];
            assert.deepStrictEqual(result.includeReferences, expectedIncludeReferences);
        });
    });

    describe('#once', () => {
        it('include the same file-with-#once multiple times from the same file', () => {
            const result = evaluateInputs('file:///some/path/fbuild.bff', new Map<UriStr, FileContents>([
                [
                    'file:///some/path/fbuild.bff',
                    `
                        .Name = 'Bobo'
                        #include 'greetings.bff'
                        #include 'greetings.bff'
                    `
                ],
                [
                    'file:///some/path/greetings.bff',
                    `
                        #once
                        Print( 'Hello $Name$' )
                    `
                ],
            ]), true /*enableDiagnostics*/);

            assert.deepStrictEqual(result.evaluatedVariables, [
                {
                    value: 'Bobo',
                    range: createFileRange('file:///some/path/fbuild.bff', 1, 24, 1, 29),
                },
                {
                    value: 'Bobo',
                    range: createFileRange('file:///some/path/greetings.bff', 2, 38, 2, 44),
                },
            ]);
        });

        it('include the same file-with-#once multiple times from different files', () => {
            const result = evaluateInputs('file:///some/path/fbuild.bff', new Map<UriStr, FileContents>([
                [
                    'file:///some/path/fbuild.bff',
                    `
                        #include 'animals/dog.bff'
                        #include 'animals/cat.bff'
                    `
                ],
                [
                    'file:///some/path/greetings.bff',
                    `
                        #once
                        Print( 'Hello $Name$' )
                    `
                ],
                [
                    'file:///some/path/animals/dog.bff',
                    `
                        .Name = 'dog'
                        #include '../greetings.bff'
                    `
                ],
                [
                    'file:///some/path/animals/cat.bff',
                    `
                        .Name = 'cat'
                        #include '../greetings.bff'
                    `
                ]
            ]), true /*enableDiagnostics*/);

            assert.deepStrictEqual(result.evaluatedVariables, [
                {
                    value: 'dog',
                    range: createFileRange('file:///some/path/animals/dog.bff', 1, 24, 1, 29),
                },
                {
                    value: 'dog',
                    range: createFileRange('file:///some/path/greetings.bff', 2, 38, 2, 44),
                },
                {
                    value: 'cat',
                    range: createFileRange('file:///some/path/animals/cat.bff', 1, 24, 1, 29),
                },
            ]);
        });

    });

    describe('#if / #else / #endif', () => {
        const builtInDefine = getPlatformSpecificDefineSymbol();

        it('A platform-specific symbol is defined', () => {
            const input = `
                #if ${builtInDefine}
                    .Value = true
                #endif
            `;
            assertEvaluatedVariablesValueEqual(input, [true]);
        });

        it('"!DEFINE" on a defined symbol evaluates to false', () => {
            const input = `
                #if !${builtInDefine}
                    .Value = true
                #endif
            `;
            assertEvaluatedVariablesValueEqual(input, []);
        });

        it('"!DEFINE" on an undefined symbol evaluates to true', () => {
            const input = `
                #if ! NON_EXISTENT_SYMBOL
                    .Value = true
                #endif
            `;
            assertEvaluatedVariablesValueEqual(input, [true]);
        });

        it('true && true evaulates to true', () => {
            const input = `
                #if ${builtInDefine} && ${builtInDefine}
                    .Value = true
                #endif
            `;
            assertEvaluatedVariablesValueEqual(input, [true]);
        });

        it('true && false evaulates to false', () => {
            const input = `
                #if ${builtInDefine} && !${builtInDefine}
                    .Value = true
                #endif
            `;
            assertEvaluatedVariablesValueEqual(input, []);
        });

        it('false && true evaulates to false', () => {
            const input = `
                #if !${builtInDefine} && ${builtInDefine}
                    .Value = true
                #endif
            `;
            assertEvaluatedVariablesValueEqual(input, []);
        });

        it('false && false evaulates to false', () => {
            const input = `
                #if !${builtInDefine} && !${builtInDefine}
                    .Value = true
                #endif
            `;
            assertEvaluatedVariablesValueEqual(input, []);
        });

        it('true || true evaulates to true', () => {
            const input = `
                #if ${builtInDefine} || ${builtInDefine}
                    .Value = true
                #endif
            `;
            assertEvaluatedVariablesValueEqual(input, [true]);
        });

        it('true || false evaulates to true', () => {
            const input = `
                #if ${builtInDefine} || !${builtInDefine}
                    .Value = true
                #endif
            `;
            assertEvaluatedVariablesValueEqual(input, [true]);
        });

        it('false || true evaulates to true', () => {
            const input = `
                #if !${builtInDefine} || ${builtInDefine}
                    .Value = true
                #endif
            `;
            assertEvaluatedVariablesValueEqual(input, [true]);
        });

        it('false || false evaulates to false', () => {
            const input = `
                #if !${builtInDefine} || !${builtInDefine}
                    .Value = true
                #endif
            `;
            assertEvaluatedVariablesValueEqual(input, []);
        });

        it('false && false || true evaulates to true (&& takes precedence over ||) variation 1', () => {
            const input = `
                #if !${builtInDefine} && !${builtInDefine} || ${builtInDefine}
                    .Value = true
                #endif
            `;
            assertEvaluatedVariablesValueEqual(input, [true]);
        });

        it('true || false && false evaulates to true (&& takes precedence over ||) variation 1', () => {
            const input = `
                #if ${builtInDefine} || !${builtInDefine} && !${builtInDefine}
                    .Value = true
                #endif
            `;
            assertEvaluatedVariablesValueEqual(input, [true]);
        });

        it('#else body is evaluated when the #if condition is false', () => {
            const input = `
                #if !${builtInDefine}
                    .Value = 'if'
                #else
                    .Value = 'else'
                #endif
            `;

            assertEvaluatedVariablesValueEqual(input, ['else']);
        });

        it('#if can be used inline in an assignment expression', () => {
            const input = `
                .Value
                    = 'A'
                #if ${builtInDefine}
                    + 'B'
                #endif
                    + 'C'
            `;

            assertEvaluatedVariablesValueEqual(input, ['ABC']);
        });

        it('#if / #else can be used inline in a String-assignment expression', () => {
            const input = `
                .Value
                    = 'A'
                #if !${builtInDefine}
                    + 'B'
                #else
                    + 'b'
                #endif
                    + 'C'
            `;

            assertEvaluatedVariablesValueEqual(input, ['AbC']);
        });

        it('#if / #else can be used inline in a StringArray-assignment expression', () => {
            const input = `
                .Value = {
                    'A'
                    #if ${builtInDefine}
                        'B'
                    #else
                        'b'
                    #endif
                    'C'
                }
            `;

            assertEvaluatedVariablesValueEqual(input, [['A', 'B', 'C']]);
        });

        it('#if / #else can be used inline in a Struct-assignment expression', () => {
            const input = `
                .Value = [
                    .A = 1
                    #if ${builtInDefine}
                        .B = 2
                    #else
                        .B = 22
                    #endif
                    .C = 3
                ]
            `;

            const myVarADefinition: VariableDefinition = { id: 1, range: createRange(2, 20, 2, 22), name: 'A' };
            const myVarBDefinition: VariableDefinition = { id: 2, range: createRange(4, 24, 4, 26), name: 'B' };
            const myVarCDefinition: VariableDefinition = { id: 3, range: createRange(8, 20, 8, 22), name: 'C' };
            assertEvaluatedVariablesValueEqual(input, [
                1,
                2,
                3,
                Struct.from(Object.entries({
                    A: new StructMember(1, myVarADefinition),
                    B: new StructMember(2, myVarBDefinition),
                    C: new StructMember(3, myVarCDefinition),
                }))
            ]);
        });
    });

    describe('#if exists', () => {
        const builtInDefine = getPlatformSpecificDefineSymbol();
        const builtInEnvVar = getPlatformSpecificEnvironmentVariable();

        it('"exists" evaluates to true if the environment variable exists', () => {
            const input = `
                #if exists(${builtInEnvVar})
                    .Value = true
                #endif
            `;
            assertEvaluatedVariablesValueEqual(input, [true]);
        });

        it('"exists" evaluates to false if the environment variable does not exist', () => {
            const input = `
                #if exists(UNSET_ENV_VAR)
                    .Value = true
                #endif
            `;
            assertEvaluatedVariablesValueEqual(input, []);
        });

        it('Negating an existent result evaluates to false', () => {
            const input = `
                #if !exists( ${builtInEnvVar} )
                    .Value = true
                #endif
            `;
            assertEvaluatedVariablesValueEqual(input, []);
        });

        it('Negating a non-existent result evaluates to true', () => {
            const input = `
                #if !exists( UNSET_ENV_VAR )
                    .Value = true
                #endif
            `;
            assertEvaluatedVariablesValueEqual(input, [true]);
        });

        it('"exists" can be combined with ||', () => {
            const input = `
                #if exists(UNSET_ENV_VAR) || ${builtInDefine}
                    .Value = true
                #endif
            `;
            assertEvaluatedVariablesValueEqual(input, [true]);
        });

        it('"exists" can be combined with &&', () => {
            const input = `
                #if ${builtInDefine} && !exists(UNSET_ENV_VAR)
                    .Value = true
                #endif
            `;
            assertEvaluatedVariablesValueEqual(input, [true]);
        });
    });

    describe('#if file_exists', () => {
        const builtInDefine = getPlatformSpecificDefineSymbol();

        it('"#if file_exists(...)" evaluates to true for a relative path that exists', () => {
            const result = evaluateInputs('file:///base/fbuild.bff', new Map<UriStr, FileContents>([
                [
                    'file:///base/fbuild.bff',
                    `
                        #if file_exists('sibling.txt')
                            .Value = true
                        #endif
                    `
                ],
                [
                    'file:///base/sibling.txt',
                    ''
                ],
            ]), true /*enableDiagnostics*/);
            const actualValues = result.evaluatedVariables.map(evaluatedVariable => evaluatedVariable.value);
            assert.deepStrictEqual(actualValues, [true]);
        });

        it('"#if file_exists(...)" evaluates to true for a relative path above the root FASTBuild file that exists', () => {
            const result = evaluateInputs('file:///base/fbuild.bff', new Map<UriStr, FileContents>([
                [
                    'file:///base/fbuild.bff',
                    `
                        #if file_exists('../uncle.txt')
                            .Value = true
                        #endif
                    `
                ],
                [
                    'file:///uncle.txt',
                    ''
                ],
            ]), true /*enableDiagnostics*/);
            const actualValues = result.evaluatedVariables.map(evaluatedVariable => evaluatedVariable.value);
            assert.deepStrictEqual(actualValues, [true]);
        });

        it('"#if file_exists(...)" evaluates to true for an absolute path that exists', () => {
            const result = evaluateInputs('file:///base/fbuild.bff', new Map<UriStr, FileContents>([
                [
                    'file:///base/fbuild.bff',
                    `
                        #if file_exists('/base/sibling.txt')
                            .Value = true
                        #endif
                    `
                ],
                [
                    'file:///base/sibling.txt',
                    ''
                ],
            ]), true /*enableDiagnostics*/);
            const actualValues = result.evaluatedVariables.map(evaluatedVariable => evaluatedVariable.value);
            assert.deepStrictEqual(actualValues, [true]);
        });

        it('"#if file_exists(...)" evaluates to false for a path that does not exist', () => {
            const input = `
                #if file_exists('path/that/does/not/exist.txt')
                    .Value = true
                #endif
            `;
            assertEvaluatedVariablesValueEqual(input, []);
        });

        it('"#if !file_exists(...)" evaluates to false for a path that exists', () => {
            const result = evaluateInputs('file:///base/fbuild.bff', new Map<UriStr, FileContents>([
                [
                    'file:///base/fbuild.bff',
                    `
                        #if !file_exists('sibling.txt')
                            .Value = true
                        #endif
                    `
                ],
                [
                    'file:///base/sibling.txt',
                    ''
                ],
            ]), true /*enableDiagnostics*/);
            const actualValues = result.evaluatedVariables.map(evaluatedVariable => evaluatedVariable.value);
            assert.deepStrictEqual(actualValues, []);
        });

        it('"#if !file_exists(...)" evaluates to true for a path that does not exist', () => {
            const input = `
                #if !file_exists('path/that/does/not/exist.txt')
                    .Value = true
                #endif
            `;
            assertEvaluatedVariablesValueEqual(input, [true]);
        });

        it('"file_exists" can be combined with ||', () => {
            const input = `
                #if file_exists('path/that/does/not/exist.txt') || ${builtInDefine}
                    .Value = true
                #endif
            `;
            assertEvaluatedVariablesValueEqual(input, [true]);
        });

        it('"file_exists" can be combined with &&', () => {
            const input = `
                #if ${builtInDefine} && file_exists('path/that/does/not/exist.txt')
                    .Value = true
                #endif
            `;
            assertEvaluatedVariablesValueEqual(input, []);
        });
    });

    describe('#define', () => {
        it('basic', () => {
            const input = `
                #define MY_DEFINE
                #if MY_DEFINE
                    .Result = true
                #endif
            `;

            const result = evaluateInput(input, true /*enableDiagnostics*/);
            const actualEvaluatedValues = result.evaluatedVariables.map(evaluatedVariable => evaluatedVariable.value);
            assert.deepStrictEqual(actualEvaluatedValues, [true]);

            // #define MY_DEFINE
            const expectedDefinitionMyDefine: VariableDefinition = {
                id: 1,
                range: createRange(1, 16, 1, 33),
                name: 'MY_DEFINE'
            };

            // .Result = true
            const expectedDefinitionResult: VariableDefinition = {
                id: 2,
                range: createRange(3, 20, 3, 27),
                name: 'Result'
            };

            assert.deepStrictEqual(result.variableDefinitions, [
                expectedDefinitionMyDefine,
                expectedDefinitionResult,
            ]);

            const expectedReferences: VariableReference[] = [
                // #define MY_DEFINE
                {
                    definition: expectedDefinitionMyDefine,
                    range: expectedDefinitionMyDefine.range,
                },
                // #if MY_DEFINE
                {
                    definition: expectedDefinitionMyDefine,
                    range: createRange(2, 20, 2, 29),
                },
                // .Result = true
                {
                    definition: expectedDefinitionResult,
                    range: expectedDefinitionResult.range,
                },
            ];
            assert.deepStrictEqual(result.variableReferences, expectedReferences);
        });

        it('defining an already defined symbol is an error', () => {
            const input = `
                #define MY_DEFINE
                #define MY_DEFINE
            `;
            const expectedErrorMessage = `Cannot #define already defined symbol "MY_DEFINE".`;
            assertEvaluationError(input, expectedErrorMessage, createParseRange(2, 16, 2, 33));
        });
    });

    describe('#undef', () => {
        it('basic', () => {
            const input = `
                #define MY_DEFINE
                #undef MY_DEFINE
                #if MY_DEFINE
                    .Result = true
                #endif
            `;
            assertEvaluatedVariablesValueEqual(input, []);

            const result = evaluateInput(input, true /*enableDiagnostics*/);
            const actualEvaluatedValues = result.evaluatedVariables.map(evaluatedVariable => evaluatedVariable.value);
            assert.deepStrictEqual(actualEvaluatedValues, []);

            //
            // The `#if MY_DEFINE` does not reference `MY_DEFINE` because it's already undefined
            //

            // #define MY_DEFINE
            const expectedDefinitionMyDefine: VariableDefinition = {
                id: 1,
                range: createRange(1, 16, 1, 33),
                name: 'MY_DEFINE'
            };

            assert.deepStrictEqual(result.variableDefinitions, [
                expectedDefinitionMyDefine,
            ]);

            const expectedReferences: VariableReference[] = [
                // #define MY_DEFINE
                {
                    definition: expectedDefinitionMyDefine,
                    range: createRange(1, 16, 1, 33),
                },
            ];
            assert.deepStrictEqual(result.variableReferences, expectedReferences);
        });

        it('undefining an undefined symbol is an error', () => {
            const input = `
                #undef MY_UNDEFINED_DEFINE
            `;
            const expectedErrorMessage = `Cannot #undef undefined symbol "MY_UNDEFINED_DEFINE".`;
            assertEvaluationError(input, expectedErrorMessage, createParseRange(1, 16, 1, 42));
        });

        it('undefining a built-in symbol is an error', () => {
            const builtInDefine = getPlatformSpecificDefineSymbol();
            const input = `
                #undef ${builtInDefine}
            `;
            const expectedErrorMessage = `Cannot #undef built-in symbol "${builtInDefine}".`;
            assertEvaluationError(input, expectedErrorMessage, createParseRange(1, 16, 1, 23 + builtInDefine.length));
        });
    });

    describe('#import', () => {
        it('#import of an environment variable that exists', () => {
            const builtInEnvVar = getPlatformSpecificEnvironmentVariable();
            const input = `
                #import ${builtInEnvVar}
                Print( .${builtInEnvVar} )
            `;
            const result = evaluateInput(input, true /*enableDiagnostics*/);

            const expectedDefinition: VariableDefinition =
            {
                id: 1,
                range: createRange(1, 16, 1, 24 + builtInEnvVar.length),
                name: builtInEnvVar
            };
            assert.deepStrictEqual(result.variableDefinitions, [expectedDefinition]);

            const expectedReferences: VariableReference[] = [
                // #import ${builtInEnvVar}
                {
                    definition: expectedDefinition,
                    range: createRange(1, 16, 1, 24 + builtInEnvVar.length),
                },
                // Print( .${builtInEnvVar} )
                {
                    definition: expectedDefinition,
                    range: createRange(2, 23, 2, 24 + builtInEnvVar.length),
                },
            ];
            assert.deepStrictEqual(result.variableReferences, expectedReferences);

            assert.strictEqual(result.evaluatedVariables.length, 1);
            assert.strictEqual(typeof result.evaluatedVariables[0].value, 'string');
        });

        it('#import of a non-existent environment variable', () => {
            const input = `
                #import UNSET_ENV_VAR
            `;
            const expectedErrorMessage = `Cannot import environment variable "UNSET_ENV_VAR" because it does not exist.`;
            assertEvaluationError(input, expectedErrorMessage, createParseRange(1, 16, 1, 37));
        });
    });
});

function getPlatformSpecificDefineSymbol(): string {
    const platform = os.platform();
    switch(platform) {
        case 'linux':
            return '__LINUX__';
        case 'darwin':
            return '__OSX__';
        case 'win32':
            return '__WINDOWS__';
        default:
            throw new Error(`Unsupported platform '${platform}`);
    }
}

// Returns an environment variable that is defined for the current platform.
function getPlatformSpecificEnvironmentVariable(): string {
    const platform = os.platform();
    switch(platform) {
        case 'linux':
            return 'HOME';
        case 'darwin':
            return 'HOME';
        case 'win32':
            return 'TMP';
        default:
            throw new Error(`Unsupported platform '${platform}`);
    }
}<|MERGE_RESOLUTION|>--- conflicted
+++ resolved
@@ -2619,33 +2619,23 @@
 
                     const expectedDefinitionMyTarget1: TargetDefinition = {
                         id: 1,
-<<<<<<< HEAD
                         range: createRange(2, 29 + functionName.length, 2, 40 + functionName.length),
-                        name: 'MyTarget1',
                     };
                     const expectedDefinitionMyTarget2: TargetDefinition = {
                         id: 2,
                         range: createRange(6, 34, 6, 45),
-                        name: 'MyTarget2',
                     };
                     const expectedDefinitionMyTarget3: TargetDefinition = {
                         id: 4,
                         range: createRange(14, 34, 14, 45),
-                        name: 'MyTarget3',
                     };
 
-                    const expectedTargetDefinitions: TargetDefinition[] = [
-                        expectedDefinitionMyTarget1,
-                        expectedDefinitionMyTarget2,
-                        expectedDefinitionMyTarget3,
-                    ];
+                    const expectedTargetDefinitions = new Map<string, TargetDefinition>([
+                        ['MyTarget1', expectedDefinitionMyTarget1],
+                        ['MyTarget2', expectedDefinitionMyTarget2],
+                        ['MyTarget3', expectedDefinitionMyTarget3],
+                    ]);
                     assert.deepStrictEqual(result.targetDefinitions, expectedTargetDefinitions);
-=======
-                        range: createRange(2, 29 + functionName.length, 2, 43 + functionName.length),
-                    };
-                    assert.deepStrictEqual(Array.from(result.targetDefinitions.keys()), ['MyTargetName']);
-                    assert.deepStrictEqual(result.targetDefinitions.get('MyTargetName'), expectedDefinitionMyTarget1);
->>>>>>> dc4b6f15
 
                     const expectedReferences: TargetReference[] = [
                         // MyTarget1's definition's reference
