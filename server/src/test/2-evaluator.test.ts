--- conflicted
+++ resolved
@@ -2658,19 +2658,15 @@
 
                 const expectedDefinitionMyTarget1: TargetDefinition = {
                     id: 1,
-<<<<<<< HEAD
-                    range: createRange(2, 25 + functionName.length, 2, 36 + functionName.length),
+                    range: createRange(2, 25 + functionName.length, 36 + functionName.length),
                 };
                 const expectedDefinitionMyTarget2: TargetDefinition = {
                     id: 2 + numProperties,
-                    range: createRange(6 + numPropertyInputLines, 30, 6 + numPropertyInputLines, 41),
+                    range: createRange(6 + numPropertyInputLines, 30, 41),
                 };
                 const expectedDefinitionMyTarget3: TargetDefinition = {
                     id: 4 + numProperties,
-                    range: createRange(14 + numPropertyInputLines, 30, 14 + numPropertyInputLines, 41),
-=======
-                    range: createRange(2, 25 + functionName.length, 39 + functionName.length),
->>>>>>> 29095864
+                    range: createRange(14 + numPropertyInputLines, 30, 41),
                 };
 
                 const expectedTargetDefinitions = new Map<string, TargetDefinition>([
@@ -2684,31 +2680,27 @@
                     // MyTarget1's definition's reference
                     {
                         definition: expectedDefinitionMyTarget1,
-<<<<<<< HEAD
-                        range: createRange(2, 25 + functionName.length, 2, 36 + functionName.length),
+                        range: createRange(2, 25 + functionName.length, 36 + functionName.length),
                     },
                     // MyTarget2's definition's reference
                     {
                         definition: expectedDefinitionMyTarget2,
-                        range: createRange(6 + numPropertyInputLines, 30, 6 + numPropertyInputLines, 41),
+                        range: createRange(6 + numPropertyInputLines, 30, 41),
                     },
                     // MyTarget2's reference to MyTarget1
                     {
                         definition: expectedDefinitionMyTarget1,
-                        range: createRange(8 + numPropertyInputLines, 28, 8 + numPropertyInputLines, 36),
+                        range: createRange(8 + numPropertyInputLines, 28, 36),
                     },
                     // MyTarget3's definition's reference
                     {
                         definition: expectedDefinitionMyTarget3,
-                        range: createRange(14 + numPropertyInputLines, 30, 14 + numPropertyInputLines, 41),
+                        range: createRange(14 + numPropertyInputLines, 30, 41),
                     },
                     // MyTarget3's reference to MyTarget1
                     {
                         definition: expectedDefinitionMyTarget1,
-                        range: createRange(16 + numPropertyInputLines, 28, 16 + numPropertyInputLines, 36),
-=======
-                        range: createRange(2, 25 + functionName.length, 39 + functionName.length),
->>>>>>> 29095864
+                        range: createRange(16 + numPropertyInputLines, 28, 36),
                     },
                 ];
                 assert.deepStrictEqual(result.targetReferences, expectedReferences);
