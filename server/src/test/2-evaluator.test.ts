import * as assert from 'assert';

// Used to manipulate URIs.
import * as vscodeUri from 'vscode-uri';

import * as os from 'os';
import * as path from 'path';

import {
    Maybe,
} from '../coreTypes';

import {
    ParseSourceRange,
    createRange as createParseRange,
} from '../parser';

import {
    ErrorRelatedInformation,
    evaluate,
    EvaluatedData,
    EvaluatedVariable,
    IncludeReference,
    SourceRange,
    Struct,
    StructMember,
    TargetDefinition,
    TargetReference,
    Value,
    VariableDefinition,
    VariableReference,
} from '../evaluator';

import { IFileSystem } from '../fileSystem';
import { ParseDataProvider } from '../parseDataProvider';

type UriStr = string;
type FileContents = string;

class MockFileSystem implements IFileSystem {
    constructor(private readonly fileContents: Map<UriStr, FileContents>) {
    }

    fileExists(uri: vscodeUri.URI): boolean
    {
        return this.fileContents.has(uri.toString());
    }

    getFileContents(uri: vscodeUri.URI): Maybe<FileContents> {
        const contents = this.fileContents.get(uri.toString());
        if (contents === undefined) {
            return Maybe.error(new Error(`MockFileSystem has no data for URI '${uri}'`));
        }
        return Maybe.ok(contents);
    }
}

function createRange(startLine: number, startCharacter: number, endLine: number, endCharacter: number): SourceRange {
    return createFileRange('file:///dummy.bff', startLine, startCharacter, endLine, endCharacter);
}

function createFileRange(uri: UriStr, startLine: number, startCharacter: number, endLine: number, endCharacter: number): SourceRange {
    return new SourceRange(
        uri,
        {
            start: {
                line: startLine,
                character: startCharacter
            },
            end: {
                line: endLine,
                character: endCharacter
            }
        }
    );
}

export function evaluateInputs(thisFbuildUriStr: UriStr, inputs: Map<UriStr, FileContents>, enableDiagnostics: boolean): EvaluatedData {
    const fileSystem = new MockFileSystem(inputs);
    const parseDataProvider = new ParseDataProvider(
        fileSystem,
        { enableDiagnostics, includeCodeLocationInError: true }
    );
    const thisFbuildUri = vscodeUri.URI.parse(thisFbuildUriStr);
    const maybeParseData = parseDataProvider.getParseData(thisFbuildUri);
    if (maybeParseData.hasError) {
        throw maybeParseData.getError();
    }
    const parseData = maybeParseData.getValue();
    const evaluatedStatementsAndMaybeError = evaluate(parseData, thisFbuildUriStr, fileSystem, parseDataProvider);
    if (evaluatedStatementsAndMaybeError.error !== null) {
        throw evaluatedStatementsAndMaybeError.error;
    }
    return evaluatedStatementsAndMaybeError.data;
}

export function evaluateInput(input: FileContents, enableDiagnostics: boolean): EvaluatedData {
    const thisFbuildUri = 'file:///dummy.bff';
    return evaluateInputs(thisFbuildUri, new Map<UriStr, FileContents>([[thisFbuildUri, input]]), enableDiagnostics);
}

// Compares the parsed evaluatedVariables, but only the value, not the range.
function assertEvaluatedVariablesValueEqual(input: FileContents, expectedValues: Value[]): void {
    const result = evaluateInput(input, true /*enableDiagnostics*/);
    const actualValues = result.evaluatedVariables.map(evaluatedVariable => evaluatedVariable.value);
    assert.deepStrictEqual(actualValues, expectedValues);

    assert.deepStrictEqual(result.nonFatalErrors, []);
}

function getParseSourceRangeString(range: ParseSourceRange): string {
    return `${range.start.line}:${range.start.character} - ${range.end.line}:${range.end.character}`;
}

function assertParseSyntaxError(input: string, expectedErrorMessage: string, expectedRange: ParseSourceRange): void {
    // Disable diagnostics because we expect it to error so it's not helpful to get the diagnostic logs.
    const enableDiagnostics = false;

    assert.throws(
        () => evaluateInput(input, enableDiagnostics),
        actualError => {
            assert.strictEqual(actualError.name, 'ParseSyntaxError', `Expected a ParseSyntaxError exception but got ${actualError}:\n\n${actualError.stack}`);
            assert(actualError.message === expectedErrorMessage, `Got error message <${actualError.message}> but expected <${expectedErrorMessage}>`);
            assert.deepStrictEqual(actualError.range, expectedRange, `Expected the error range to be ${getParseSourceRangeString(expectedRange)} but it is ${getParseSourceRangeString(actualError.range)}`);
            return true;
        }
    );
}

function assertEvaluationError(
    input: string,
    expectedErrorMessage: string,
    expectedRange: ParseSourceRange
): void {
    // Disable diagnostics because we expect it to error so it's not helpful to get the diagnostic logs.
    const enableDiagnostics = false;

    assert.throws(
        () => evaluateInput(input, enableDiagnostics),
        actualError => {
            assert.strictEqual(actualError.name, 'EvaluationError', `Expected an EvaluationError exception but got ${actualError}:\n\n${actualError.stack}`);
            assert.strictEqual(actualError.message, expectedErrorMessage, `Error message was different than expected`);
            // Create a `ParseSourceRange` out of the `SourceRange` in order to drop the file URI.
            const actualRange = createParseRange(actualError.range.start.line, actualError.range.start.character, actualError.range.end.line, actualError.range.end.character);
            assert.deepStrictEqual(actualRange, expectedRange, `Expected the error range to be ${getParseSourceRangeString(expectedRange)} but it is ${getParseSourceRangeString(actualRange)}`);
            assert.deepStrictEqual(actualError.relatedInformation, []);
            return true;
        }
    );
}

// Only supports a single non-fatal error, for ease of calling.
function assertNonFatalError(
    input: string,
    expectedErrorMessage: string,
    expectedRange: ParseSourceRange,
    expectedRelatedInformation: ErrorRelatedInformation[],
): void {
    // Disable diagnostics because we expect it to error so it's not helpful to get the diagnostic logs.
    const enableDiagnostics = false;
    const result = evaluateInput(input, enableDiagnostics);
    assert.deepStrictEqual(result.nonFatalErrors.length, 1, `Expected 1 non-fatal error, but got ${result.nonFatalErrors.length}.`);
    const actualError = result.nonFatalErrors[0];

    assert.strictEqual(actualError.name, 'EvaluationError', `Expected an EvaluationError exception but got ${actualError}:\n\n${actualError.stack}`);
    assert.strictEqual(actualError.message, expectedErrorMessage, `Error message was different than expected`);
    // Create a `ParseSourceRange` out of the `SourceRange` in order to drop the file URI.
    const actualRange = createParseRange(actualError.range.start.line, actualError.range.start.character, actualError.range.end.line, actualError.range.end.character);
    assert.deepStrictEqual(actualError.range, expectedRange, `Expected the error range to be ${getParseSourceRangeString(expectedRange)} but it is ${getParseSourceRangeString(actualRange)}`);
    assert.deepStrictEqual(actualError.relatedInformation, expectedRelatedInformation);
}

describe('evaluator', () => {
    describe('evaluatedVariables value', () => {
        it('should be detected in a string with a variable', () => {
            const input = `
                .MyVar = 'MyValue'
                Print('pre-$MyVar$-post')
            `;
            assertEvaluatedVariablesValueEqual(input, ['MyValue', 'MyValue']);
        });

        it('should be detected in a string with multiple variables', () => {
            const input = `
                .MyVar1 = 'MyValue1'
                .MyVar2 = 'MyValue2'
                Print('pre-$MyVar1$-$MyVar2$-post')
            `;
            assertEvaluatedVariablesValueEqual(input, ['MyValue1', 'MyValue2', 'MyValue1', 'MyValue2']);
        });

        it('should be detected in the RHS when assigning the value of another variable', () => {
            const input = `
                .MyVar = 1
                .Copy = .MyVar
            `;
            assertEvaluatedVariablesValueEqual(input, [1, 1, 1]);
        });

        it('should be detected in the RHS when assigning the value of another variable in the parent scope', () => {
            const input = `
                .MyVar = 1
                { // Start scope
                    Print(^MyVar)
                } // End scope
            `;
            assertEvaluatedVariablesValueEqual(input, [1, 1]);
        });

        it('should be able to read a variable in a direct parent scope', () => {
            const input = `
                .Var1 = 1
                {// Start scope
                    Print(.Var1)
                }// End scope
            `;
            assertEvaluatedVariablesValueEqual(input, [1, 1]);
        });

        it('should be able to read a variable in a grandparent scope (current scope reference)', () => {
            const input = `
                .Var1 = 1
                {
                    {
                        Print(.Var1)
                    }
                }
            `;
            assertEvaluatedVariablesValueEqual(input, [1, 1]);
        });

        it('should be able to read a variable in a grandparent scope (parent scope reference)', () => {
            const input = `
                .Var1 = 1
                {
                    {
                        Print(^Var1)
                    }
                }
            `;
            assertEvaluatedVariablesValueEqual(input, [1, 1]);
        });

        it('should allow variables with the same name in different scopes', () => {
            const input = `
                {
                    .Var1 = 1
                    Print(.Var1)
                }
                {
                    .Var1 = 2
                    Print(.Var1)
                }
            `;
            assertEvaluatedVariablesValueEqual(input, [1, 1, 2, 2]);
        });

        it('should allow a variable to shadow a variable with the same name in a parent scope', () => {
            const input = `
                .Var = 1
                {
                    .Var = 2
                    Print(.Var)
                }
                Print(.Var)
            `;
            assertEvaluatedVariablesValueEqual(input, [1, 2, 2, 1]);
        });

        it('should not be able to read a variable in a child scope', () => {
            const input = `
                {
                    .Var1 = 1
                }
                Print(.Var1)
            `;
            const expectedErrorMessage = 'Referencing variable "Var1" that is not defined in the current scope or any of the parent scopes.';
            assertEvaluationError(input, expectedErrorMessage, createParseRange(4, 22, 4, 27));
        });

        it('should be able to write an existing variable in a direct parent scope', () => {
            const input = `
                .Var1 = 1
                {
                    ^Var1 = 2
                }
                Print(.Var1)
            `;
            assertEvaluatedVariablesValueEqual(input, [1, 2, 2]);
        });

        it('should be able to write an existing variable in a grandparent scope', () => {
            const input = `
                .Var1 = 1
                {
                    {
                        ^Var1 = 2
                    }
                }
                Print(.Var1)
            `;
            assertEvaluatedVariablesValueEqual(input, [1, 2, 2]);
        });

        it('should not be able to read a non-existant variable in a parent scope', () => {
            const input = `
                {
                    .Var1 = 0
                    Print(^Var1)
                }
            `;
            const expectedErrorMessage = 'Referencing variable "Var1" in a parent scope that is not defined in any parent scope.';
            assertEvaluationError(input, expectedErrorMessage, createParseRange(3, 26, 3, 31));
        });

        it('should not be able to write a non-existant variable in a parent scope', () => {
            const input = `
                {
                    .Var1 = 0
                    ^Var1 = 1
                }
            `;
            const expectedErrorMessage = 'Referencing variable "Var1" in a parent scope that is not defined in any parent scope.';
            assertEvaluationError(input, expectedErrorMessage, createParseRange(3, 20, 3, 25));
        });

        it('should not be able to read a non-existant variable from the parent of the root scope ', () => {
            const input = `
                .Var1 = 0
                Print(^Var1)
            `;
            const expectedErrorMessage = 'Cannot access parent scope because there is no parent scope.';
            assertEvaluationError(input, expectedErrorMessage, createParseRange(2, 22, 2, 27));
        });

        it('should not be able to write a non-existant variable from the parent of the root scope ', () => {
            const input = `
                .Var1 = 0
                ^Var1 = 1
            `;
            const expectedErrorMessage = 'Cannot access parent scope because there is no parent scope.';
            assertEvaluationError(input, expectedErrorMessage, createParseRange(2, 16, 2, 21));
        });

        it(`writing to a parent variable that has the same name as a variable in its parent's scope should only update the shadowing variable`, () => {
            const input = `
                .Var1 = 1
                {
                    .Var1 = 2
                    {
                        Print( .Var1)
                        ^Var1 = 3
                    }
                    Print( .Var1)
                }
                Print( .Var1)
            `;
            assertEvaluatedVariablesValueEqual(input, [1, 2, 2, 3, 3, 1]);
        });

        it('should correctly evaulate an empty string literal', () => {
            const input = `
                .MyVar = ''
                Print(.MyVar)
            `;
            assertEvaluatedVariablesValueEqual(input, ['', '']);
        });

        it('should evaluate an empty array', () => {
            const input = `
                .MyVar = {}
                Print(.MyVar)
            `;
            assertEvaluatedVariablesValueEqual(input, [
                [],
                [],
            ]);
        });

        it('should evaluate an array of string literals', () => {
            const input = `
                .MyVar = {
                    'thing1'
                    'thing2'
                }
                Print(.MyVar)
            `;
            assertEvaluatedVariablesValueEqual(input, [
                ['thing1', 'thing2'],
                ['thing1', 'thing2'],
            ]);
        });

        it('assigning a String to an ArrayOfStrings in the current scope results in an ArrayOfStrings with a single item: the RHS String', () => {
            const input = `
                .MyVar = { 'old1', 'old2' }
                .MyVar = 'new'
                Print(.MyVar)
            `;
            assertEvaluatedVariablesValueEqual(input, [
                ['old1', 'old2'],
                ['new'],
                ['new'],
            ]);
        });

        it('assigning a String to an ArrayOfStrings in a parent scope results in an ArrayOfStrings with a single item: the RHS String', () => {
            const input = `
                .MyVar = { 'old1', 'old2' }
                {
                    ^MyVar = 'new'
                }
                Print(.MyVar)
            `;
            assertEvaluatedVariablesValueEqual(input, [
                ['old1', 'old2'],
                ['new'],
                ['new'],
            ]);
        });

        it('assigning a String to an empty Array results in an ArrayOfStrings with a single item: the RHS String', () => {
            const input = `
                .MyVar = {}
                .MyVar = 'new'
                Print(.MyVar)
            `;
            assertEvaluatedVariablesValueEqual(input, [
                [],
                ['new'],
                ['new'],
            ]);
        });

        it('assigning an ArrayOfStrings to an empty Array results in an ArrayOfStrings with the RHS ArrayOfStrings', () => {
            const input = `
                .MyVar = {}
                .MyVar = { 'new' }
                Print(.MyVar)
            `;
            assertEvaluatedVariablesValueEqual(input, [
                [],
                ['new'],
                ['new'],
            ]);
        });

        it('assigning an empty Array to an empty Array results in an ArrayOfStrings with the RHS ArrayOfStrings', () => {
            const input = `
                .MyVar = {}
                .MyVar = {}
                Print(.MyVar)
            `;
            assertEvaluatedVariablesValueEqual(input, [
                [],
                [],
                [],
            ]);
        });

        it('assigning a Number to an empty Array errors', () => {
            const input = `
                .MyVar = {}
                .MyVar = 1
            `;
            const expectedErrorMessage = 'Cannot assign an Integer to an Array. Arrays can only contain Strings or Structs.';
            assertEvaluationError(input, expectedErrorMessage, createParseRange(2, 25, 2, 26));
        });

        it('assigning a String an ArrayOfStructs errors', () => {
            const input = `
                .MyStruct = []
                .MyVar = { .MyStruct }
                .MyVar = 'new'
            `;
            const expectedErrorMessage = 'Cannot assign a String to an Array of Structs.';
            assertEvaluationError(input, expectedErrorMessage, createParseRange(3, 25, 3, 30));
        });

        it('should evaluate an array of string templates', () => {
            const input = `
                .Type = 'thing'
                .MyVar = {
                    '$Type$1'
                    '$Type$2'
                }
            `;
            assertEvaluatedVariablesValueEqual(input, [
                'thing',
                'thing',
                'thing',
                ['thing1', 'thing2'],
            ]);
        });

        it('should evaluate an array of evaluated variables', () => {
            const input = `
                .Var1 = 'thing1'
                .Var2 = 'thing2'
                .MyVar = {
                    .Var1
                    .Var2
                }
            `;
            assertEvaluatedVariablesValueEqual(input, [
                'thing1',
                'thing2',
                'thing1',
                'thing2',
                ['thing1', 'thing2'],
            ]);
        });

        it('should error on an array of booleans', () => {
            const input = `
                .MyVar = { true }
            `;
            const expectedErrorMessage = 'Cannot have an Array of Booleans. Only Arrays of Strings and Arrays of Structs are allowed.';
            assertEvaluationError(input, expectedErrorMessage, createParseRange(1, 27, 1, 31));
        });

        it('should error on an array of integers', () => {
            const input = `
                .MyVar = { 123 }
            `;
            const expectedErrorMessage = 'Cannot have an Array of Integers. Only Arrays of Strings and Arrays of Structs are allowed.';
            assertEvaluationError(input, expectedErrorMessage, createParseRange(1, 27, 1, 30));
        });

        it('should error on heterogenous arrays (variation 1: string first)', () => {
            const input = `
                .MyStruct = [ .Value = 1 ]
                .MyVar = { 'a', .MyStruct }
            `;
            const expectedErrorMessage = 'All values in an Array must have the same type, but the first item is a String and this item is a Struct';
            assertEvaluationError(input, expectedErrorMessage, createParseRange(2, 32, 2, 41));
        });

        it('should error on heterogenous arrays (variation 1: struct first)', () => {
            const input = `
                .MyStruct = [ .Value = 1 ]
                .MyVar = { .MyStruct, 'a' }
            `;
            const expectedErrorMessage = 'All values in an Array must have the same type, but the first item is a Struct and this item is a String';
            assertEvaluationError(input, expectedErrorMessage, createParseRange(2, 38, 2, 41));
        });

        it('an array in an array should expand its items', () => {
            const input = `
                .Parts1 = { 'thing1', 'thing2' }
                .Parts2 = 'thing3'
                .Parts3 = { 'thing4' }
                .Combined = {
                    .Parts1
                    .Parts2
                    .Parts3
                }
            `;
            assertEvaluatedVariablesValueEqual(input, [
                ['thing1', 'thing2'],
                'thing3',
                ['thing4'],
                ['thing1', 'thing2'],
                'thing3',
                ['thing4'],
                ['thing1', 'thing2', 'thing3', 'thing4'],
            ]);
        });

        it('should evaluate an empty struct', () => {
            const input = `
                .MyVar = []
            `;
            assertEvaluatedVariablesValueEqual(input, [
                new Struct(),
            ]);
        });

        it('should evaluate a basic struct', () => {
            const input = `
                .MyVar = [
                    .MyBool = true
                    .MyInt = 123
                    .MyStr = 'Hello world!'
                ]
            `;
            const myVarMyBoolDefinition: VariableDefinition = { id: 1, range: createRange(2, 20, 2, 27), name: 'MyBool' };
            const myVarMyIntDefinition: VariableDefinition = { id: 2, range: createRange(3, 20, 3, 26), name: 'MyInt' };
            const myVarMyStrDefinition: VariableDefinition = { id: 3, range: createRange(4, 20, 4, 26), name: 'MyStr' };
            assertEvaluatedVariablesValueEqual(input, [
                true,
                123,
                'Hello world!',
                Struct.from(Object.entries({
                    MyBool: new StructMember(true, [myVarMyBoolDefinition]),
                    MyInt: new StructMember(123, [myVarMyIntDefinition]),
                    MyStr: new StructMember('Hello world!', [myVarMyStrDefinition]),
                }))
            ]);
        });

        it('should evaluate a struct with an evaluated variable', () => {
            const input = `
                .B = 1
                .MyVar = [
                    .A = .B
                ]
            `;
            const myVarADefinition: VariableDefinition = { id: 2, range: createRange(3, 20, 3, 22), name: 'A' };
            assertEvaluatedVariablesValueEqual(input, [
                1,
                1,
                1,
                Struct.from(Object.entries({
                    A: new StructMember(1, [myVarADefinition]),
                }))
            ]);
        });

        it('should evaluate a struct with multiple evaluated variables', () => {
            const input = `
                .B1 = 1
                .B2 = 2
                .MyVar = [
                    .A1 = .B1
                    .A2 = .B2
                ]
            `;
            const myVarA1Definition: VariableDefinition = { id: 3, range: createRange(4, 20, 4, 23), name: 'A1' };
            const myVarA2Definition: VariableDefinition = { id: 4, range: createRange(5, 20, 5, 23), name: 'A2' };
            assertEvaluatedVariablesValueEqual(input, [
                1,
                2,
                1,
                1,
                2,
                2,
                Struct.from(Object.entries({
                    A1: new StructMember(1, [myVarA1Definition]),
                    A2: new StructMember(2, [myVarA2Definition]),
                }))
            ]);
        });

        it('should evaluate a struct containing an array', () => {
            const input = `
                .MyVar = [
                    .MyArray = {'a', 'b', 'c'}
                ]
            `;
            const myVarMyArrayDefinition: VariableDefinition = { id: 1, range: createRange(2, 20, 2, 28), name: 'MyArray' };
            assertEvaluatedVariablesValueEqual(input, [
                ['a', 'b', 'c'],
                Struct.from(Object.entries({
                    MyArray: new StructMember(['a', 'b', 'c'], [myVarMyArrayDefinition]),
                }))
            ]);
        });

        it('should evaluate a struct containing a struct', () => {
            const input = `
                .MyVar = [
                    .MyStruct = [
                        .MyInt = 1
                    ]
                ]
            `;
            const myVarMyStructMyIntDefinition: VariableDefinition = { id: 1, range: createRange(3, 24, 3, 30), name: 'MyInt' };
            const myVarMyStructDefinition: VariableDefinition = { id: 2, range: createRange(2, 20, 2, 29), name: 'MyStruct' };
            const expectedMyStructValue = Struct.from(Object.entries({
                MyInt: new StructMember(1, [myVarMyStructMyIntDefinition]),
            }));
            assertEvaluatedVariablesValueEqual(input, [
                1,
                expectedMyStructValue,
                Struct.from(Object.entries({
                    MyStruct: new StructMember(expectedMyStructValue, [myVarMyStructDefinition]),
                }))
            ]);
        });

        it('should evaluate an array of structs', () => {
            const input = `
                .Struct1 = [.MyInt = 1]
                .Struct2 = [.MyInt = 2]
                .MyVar = {
                    .Struct1
                    .Struct2
                }
            `;
            const struct1MyIntDefinition: VariableDefinition = { id: 1, range: createRange(1, 28, 1, 34), name: 'MyInt' };
            const struct2MyIntDefinition: VariableDefinition = { id: 3, range: createRange(2, 28, 2, 34), name: 'MyInt' };
            assertEvaluatedVariablesValueEqual(input, [
                1,
                Struct.from(Object.entries({
                    MyInt: new StructMember(1, [struct1MyIntDefinition]),
                })),
                2,
                Struct.from(Object.entries({
                    MyInt: new StructMember(2, [struct2MyIntDefinition]),
                })),
                Struct.from(Object.entries({
                    MyInt: new StructMember(1, [struct1MyIntDefinition]),
                })),
                Struct.from(Object.entries({
                    MyInt: new StructMember(2, [struct2MyIntDefinition]),
                })),
                [
                    Struct.from(Object.entries({
                        MyInt: new StructMember(1, [struct1MyIntDefinition]),
                    })),
                    Struct.from(Object.entries({
                        MyInt: new StructMember(2, [struct2MyIntDefinition]),
                    })),
                ]
            ]);
        });

        it('should error an an array of struct literals', () => {
            const input = `
                .MyVar = { [.MyInt = 1] }
            `;
            const expectedErrorMessage = 'Cannot have an Array of literal Structs. Use an Array of evaluated variables instead.';
            assertEvaluationError(input, expectedErrorMessage, createParseRange(1, 27, 1, 39));
        });

        it('should evaluate dynamic variable names on the RHS in the current scope', () => {
            const input = `
                .A_B_C = 'foo'
                .Middle = 'B'
                .MyVar = ."A_$Middle$_C"
            `;
            assertEvaluatedVariablesValueEqual(input, [
                'foo',
                'B',
                'B',
                'foo',
                'foo',
            ]);
        });

        it('should evaluate dynamic variable names on the RHS in the parent scope', () => {
            const input = `
                .A_B_C = 'foo'
                .Middle = 'B'
                {
                    .MyVar = ^"A_$Middle$_C"
                }
            `;
            assertEvaluatedVariablesValueEqual(input, [
                'foo',
                'B',
                'B',
                'foo',
                'foo',
            ]);
        });

        it('should evaluate dynamic variable names on the LHS in the current scope', () => {
            const input = `
                .Middle = 'B'
                ."A_$Middle$_C" = 'foo'
                Print(.A_B_C)
            `;
            assertEvaluatedVariablesValueEqual(input, [
                'B',
                'B',
                'foo',
                'foo',
            ]);
        });

        it('should evaluate dynamic variable names on the LHS in the parent scope', () => {
            const input = `
                .A_B_C = ''
                .Middle = 'B'
                {
                    ^"A_$Middle$_C" = 'foo'
                }
                Print(.A_B_C)
            `;
            assertEvaluatedVariablesValueEqual(input, [
                '',
                'B',
                'B',
                'foo',
                'foo',
            ]);
        });

        it('_CURRENT_BFF_DIR_ is a builtin variable that evaluates to the relative path to the directory containing the current bff file being parsed', () => {
            const result = evaluateInputs('file:///some/path/fbuild.bff', new Map<UriStr, FileContents>([
                [
                    'file:///some/path/fbuild.bff',
                    `
                        Print( ._CURRENT_BFF_DIR_ )
                        #include 'animals.bff'
                        Print( ._CURRENT_BFF_DIR_ )
                    `
                ],
                [
                    'file:///some/path/animals.bff',
                    `
                        Print( ._CURRENT_BFF_DIR_ )
                        #include 'animals/mammals/dog.bff'
                        Print( ._CURRENT_BFF_DIR_ )
                    `
                ],
                [
                    'file:///some/path/animals/mammals/dog.bff',
                    `
                        Print( ._CURRENT_BFF_DIR_ )
                    `
                ],
            ]), true /*enableDiagnostics*/);
            assert.deepStrictEqual(result.nonFatalErrors, []);

            assert.deepStrictEqual(result.evaluatedVariables, [
                {
                    value: '',
                    range: createFileRange('file:///some/path/fbuild.bff', 1, 31, 1, 49),
                },
                {
                    value: '',
                    range: createFileRange('file:///some/path/animals.bff', 1, 31, 1, 49),
                },
                {
                    value: `animals${path.sep}mammals`,
                    range: createFileRange('file:///some/path/animals/mammals/dog.bff', 1, 31, 1, 49),
                },
                {
                    value: '',
                    range: createFileRange('file:///some/path/animals.bff', 3, 31, 3, 49),
                },
                {
                    value: '',
                    range: createFileRange('file:///some/path/fbuild.bff', 3, 31, 3, 49),
                },
            ]);
        });

        // _WORKING_DIR_ is supposed to evaluate to the working directory when fbuild was launched, but since we cannot know that,
        // we use the directory of the root bff file as a likely proxy.
        it('_WORKING_DIR_ is a builtin variable that evaluates to the absolute path to the directory of the root bff file', () => {
            const result = evaluateInputs('file:///some/path/fbuild.bff', new Map<UriStr, FileContents>([
                [
                    'file:///some/path/fbuild.bff',
                    `
                        Print( ._WORKING_DIR_ )
                        #include 'animals.bff'
                        Print( ._WORKING_DIR_ )
                    `
                ],
                [
                    'file:///some/path/animals.bff',
                    `
                        Print( ._WORKING_DIR_ )
                    `
                ],
            ]), true /*enableDiagnostics*/);
            assert.deepStrictEqual(result.nonFatalErrors, []);

            const root_fbuild_dir = `${path.sep}some${path.sep}path`;

            assert.deepStrictEqual(result.evaluatedVariables, [
                {
                    value: root_fbuild_dir,
                    range: createFileRange('file:///some/path/fbuild.bff', 1, 31, 1, 45),
                },
                {
                    value: root_fbuild_dir,
                    range: createFileRange('file:///some/path/animals.bff', 1, 31, 1, 45),
                },
                {
                    value: root_fbuild_dir,
                    range: createFileRange('file:///some/path/fbuild.bff', 3, 31, 3, 45),
                },
            ]);
        });

        // We need to use a placeholder because we don't know the actual version of FASTBuild being run.
        it('_FASTBUILD_VERSION_STRING_ is a builtin variable that evaluates to (a placeholder for) the current FASTBuild version as a string', () => {
            const input = `
                Print( ._FASTBUILD_VERSION_STRING_ )
            `;
            assertEvaluatedVariablesValueEqual(input, ['vPlaceholderFastBuildVersionString']);
        });

        // We need to use a placeholder because we don't know the actual version of FASTBuild being run.
        it('_FASTBUILD_VERSION_ is a builtin variable that evaluates to (a placeholder for) the current FASTBuild version as an integer', () => {
            const input = `
                Print( ._FASTBUILD_VERSION_ )
            `;
            assertEvaluatedVariablesValueEqual(input, [-1]);
        });
    });

    describe('addition', () => {
        it('should work on adding an integer', () => {
            const input = `
                .MySum = 1
                .MySum + 2
            `;
            assertEvaluatedVariablesValueEqual(input, [
                1,
                3,
            ]);
        });

        it('should work on adding a string literal', () => {
            const input = `
                .MyMessage = 'hello'
                .MyMessage + ' world'
            `;
            assertEvaluatedVariablesValueEqual(input, [
                'hello',
                'hello world'
            ]);
        });

        it('should work on adding a string literal to a variable in the parent scope', () => {
            const input = `
                .MyMessage = 'hello'
                {
                    ^MyMessage + ' world'
                }
            `;
            assertEvaluatedVariablesValueEqual(input, [
                'hello',
                'hello world',
            ]);
        });

        it('should work on adding a string with a variable', () => {
            const input = `
                .MyName = 'Bobo'
                .MyMessage = 'hello'
                .MyMessage + .MyName
            `;
            assertEvaluatedVariablesValueEqual(input, [
                'Bobo',
                'hello',
                'Bobo',
                'helloBobo',
            ]);
        });

        it('should work on adding a string with a string template', () => {
            const input = `
                .MyName = 'Bobo'
                .MyMessage = 'hello'
                .MyMessage + ' $MyName$'
            `;
            assertEvaluatedVariablesValueEqual(input, [
                'Bobo',
                'hello',
                'Bobo',
                'hello Bobo'
            ]);
        });

        it('adding a string literal should use the last referenced variable if none is specified', () => {
            const input = `
                .MyMessage = 'hello'
                            + ' world'
            `;
            assertEvaluatedVariablesValueEqual(input, ['hello world']);
        });

        it('adding a string literal should use the last referenced variable if none is specified ("+" on same line)', () => {
            const input = `
                .MyMessage = 'hello' +
                                ' world'
            `;
            assertEvaluatedVariablesValueEqual(input, ['hello world']);
        });

        it('adding mulitple string literals should use the last referenced variable if none is specified', () => {
            const input = `
                .MyMessage = 'hello'
                            + ' world'
                            + '!'
            `;
            assertEvaluatedVariablesValueEqual(input, [
                'hello world!',
            ]);
        });

        it('adding an evaluated variable should use the last referenced variable if none is specified', () => {
            const input = `
                .MyVar = 'world'
                .MyMessage = 'hello '
                            + .MyVar
            `;
            assertEvaluatedVariablesValueEqual(input, [
                'world',
                'hello world',
                'world',
            ]);
        });

        it('adding mulitple evaluated variables should use the last referenced variable if none is specified', () => {
            const input = `
                .MyVar1 = 'world'
                .MyVar2 = '!'
                .MyMessage = 'hello '
                            + .MyVar1
                            + .MyVar2
            `;
            assertEvaluatedVariablesValueEqual(input, [
                'world',
                '!',
                'hello world!',
                'world',
                '!',
            ]);
        });

        it('should work on adding a string literal to a variable in the parent scope', () => {
            const input = `
                .MyMessage = 'hello'
                {
                    ^MyMessage + ' world'
                }
                Print(.MyMessage)
            `;
            assertEvaluatedVariablesValueEqual(input, [
                'hello',
                'hello world',
                'hello world'
            ]);
        });

        it('should fail when adding to a non-existent, current-scope variable', () => {
            const input = `
                {
                    .MyMessage + ' world'
                }
            `;
            const expectedErrorMessage = 'Referencing varable "MyMessage" that is not defined in the current scope.';
            assertEvaluationError(input, expectedErrorMessage, createParseRange(2, 20, 2, 30));
        });

        it('should fail when adding to a non-existent, parent-scope variable', () => {
            const input = `
                {
                    .MyMessage = 'hello'
                    ^MyMessage + ' world'
                }
            `;
            const expectedErrorMessage = 'Referencing variable "MyMessage" in a parent scope that is not defined in any parent scope.';
            assertEvaluationError(input, expectedErrorMessage, createParseRange(3, 20, 3, 30));
        });

        it('adding to a current-scope non-existant, parent-scope existant, current-scope variable defines it in the current scope to be the sum', () => {
            const input = `
                .MyMessage = 'hello'
                {
                    .MyMessage + ' world'
                }
                Print( .MyMessage )
            `;
            assertEvaluatedVariablesValueEqual(input, [
                'hello',
                'hello world',
                'hello',
            ]);
        });

        // Similar to the above test, but in a loop
        it('in a loop, adding to a current-scope non-existant, parent-scope existant, current-scope variable redefines it each time in the current scope to be the sum', () => {
            const input = `
                .MyArray = {'a', 'b', 'c'}
                .MyMessage = 'Base'
                ForEach( .Item in .MyArray )
                {
                    .MyMessage + '-$Item$'
                }
            `;
            assertEvaluatedVariablesValueEqual(input, [
                ['a', 'b', 'c'],
                'Base',
                ['a', 'b', 'c'],
                'a', 'a', 'Base-a',
                'b', 'b', 'Base-b',
                'c', 'c', 'Base-c',
            ]);
        });

        it('adding to a current-scope non-existant, parent-scope existant, current-scope struct variable defines it in the current scope to be the sum', () => {
            const input = `
                .MyMessage = 'hello'
                .MyStruct = [
                    .MyMessage + ' world'
                ]
                Print( .MyMessage )
            `;
            const myStructMyMessageDefinition: VariableDefinition = { id: 2, range: createRange(3, 20, 3, 30), name: 'MyMessage' };
            assertEvaluatedVariablesValueEqual(input, [
                'hello',
                'hello world',
                Struct.from(Object.entries({
                    MyMessage: new StructMember('hello world', [myStructMyMessageDefinition]),
                })),
                'hello',
            ]);
        });

        it('should work on adding an item to an array', () => {
            const input = `
                .MyVar = {}
                .MyVar + 'cow'
                .MyVar + 'moo'
            `;
            assertEvaluatedVariablesValueEqual(input, [
                [],
                ['cow'],
                ['cow', 'moo'],
            ]);
        });

        it('should work on inline adding an item to an array', () => {
            const input = `
                .MyVar = {} + 'cow'
            `;
            assertEvaluatedVariablesValueEqual(input, [['cow']]);
        });

        it('should work on adding an array to an array', () => {
            const input = `
                .MyVar = {'a'}
                .MyVar + {'b'}
            `;
            assertEvaluatedVariablesValueEqual(input, [
                ['a'],
                ['a', 'b']
            ]);
        });

        it('should work on inline adding an array to an array', () => {
            const input = `
                .MyVar = {'a'} + {'b'} + {'c'}
            `;
            assertEvaluatedVariablesValueEqual(input, [['a', 'b', 'c']]);
        });

        it('should work on adding an array with an evaluated variable to an array', () => {
            const input = `
                .B = 'b'
                .MyVar = {'a'}
                .MyVar + {.B, 'c'}
            `;
            assertEvaluatedVariablesValueEqual(input, [
                'b',
                ['a'],
                'b',
                ['a', 'b', 'c']
            ]);
        });

        it('should work on inline adding an array with an evaluated variable to an array', () => {
            const input = `
                .B = 'b'
                .MyVar = {'a'} + { .B , 'c'}
            `;
            assertEvaluatedVariablesValueEqual(input, [
                'b',
                'b',
                ['a', 'b', 'c']
            ]);
        });

        it('should work on adding a struct to a struct', () => {
            const input = `
                .Struct1 = [
                    .A=0
                    .B=2
                ]
                .Struct2 = [
                    .A=1
                    .C=3
                ]
                .MyVar = .Struct1 + .Struct2
            `;
            const struct1ADefinition: VariableDefinition = { id: 1, range: createRange(2, 20, 2, 22), name: 'A' };
            const struct1BDefinition: VariableDefinition = { id: 2, range: createRange(3, 20, 3, 22), name: 'B' };
            const struct1 = Struct.from(Object.entries({
                A: new StructMember(0, [struct1ADefinition]),
                B: new StructMember(2, [struct1BDefinition]),
            }));
            const struct2ADefinition: VariableDefinition = { id: 4, range: createRange(6, 20, 6, 22), name: 'A' };
            const struct2CDefinition: VariableDefinition = { id: 5, range: createRange(7, 20, 7, 22), name: 'C' };
            const struct2 = Struct.from(Object.entries({
                A: new StructMember(1, [struct2ADefinition]),
                C: new StructMember(3, [struct2CDefinition]),
            }));
            assertEvaluatedVariablesValueEqual(input, [
                0,
                2,
                struct1,
                1,
                3,
                struct2,
                struct1,
                struct2,
                Struct.from(Object.entries({
                    A: new StructMember(1, [struct2ADefinition]),
                    B: new StructMember(2, [struct1BDefinition]),
                    C: new StructMember(3, [struct2CDefinition]),
                }))
            ]);
        });

        it('should error on adding anything other than an integer (string) to an integer', () => {
            const input = `
                .LHS = 123
                .LHS + 'hi'
            `;
            const expectedErrorMessage = 'Cannot add a String to an Integer. Can only add an Integer.';
            assertEvaluationError(input, expectedErrorMessage, createParseRange(2, 16, 2, 27));
        });

        it('should error on adding anything other than an integer (boolean) to an integer', () => {
            const input = `
                .LHS = 123
                .LHS + true
            `;
            const expectedErrorMessage = 'Cannot add a Boolean to an Integer. Can only add an Integer.';
            assertEvaluationError(input, expectedErrorMessage, createParseRange(2, 16, 2, 27));
        });

        it('should error on adding anything other than an integer (struct) to an integer (via evaluated variable)', () => {
            const input = `
                .LHS = 123
                .RHS = [ .A = 1 ]
                .LHS + .RHS
            `;
            const expectedErrorMessage = 'Cannot add a Struct to an Integer. Can only add an Integer.';
            assertEvaluationError(input, expectedErrorMessage, createParseRange(3, 16, 3, 27));
        });

        it('should error on inline adding anything other than an integer (boolean) to an integer', () => {
            const input = `
                .LHS = 123
                     + true
            `;
            const expectedErrorMessage = 'Cannot add a Boolean to an Integer. Can only add an Integer.';
            assertEvaluationError(input, expectedErrorMessage, createParseRange(2, 21, 2, 27));
        });

        it('should error on inline adding anything other than an integer (string) to an integer (via evaluated variable)', () => {
            const input = `
                .LHS = 123
                .RHS = 'hi'
                .MyVar = .LHS + .RHS
            `;
            const expectedErrorMessage = 'Cannot add a String to an Integer. Can only add an Integer.';
            assertEvaluationError(input, expectedErrorMessage, createParseRange(3, 25, 3, 36));
        });

        it('should error on inline adding anything other than an integer (boolean) to an integer (via evaluated variable)', () => {
            const input = `
                .LHS = 123
                .RHS = true
                .MyVar = .LHS + .RHS
            `;
            const expectedErrorMessage = 'Cannot add a Boolean to an Integer. Can only add an Integer.';
            assertEvaluationError(input, expectedErrorMessage, createParseRange(3, 25, 3, 36));
        });

        it('should error on inline adding anything other than an integer (struct) to an integer (via evaluated variable)', () => {
            const input = `
                .LHS = 123
                .RHS = [ .A = 1 ]
                .MyVar = .LHS + .RHS
            `;
            const expectedErrorMessage = 'Cannot add a Struct to an Integer. Can only add an Integer.';
            assertEvaluationError(input, expectedErrorMessage, createParseRange(3, 25, 3, 36));
        });

        it('should error on adding anything other than a string to a string', () => {
            const input = `
                .LHS = 'hi'
                .LHS + 123
            `;
            const expectedErrorMessage = 'Cannot add an Integer to a String. Can only add a String.';
            assertEvaluationError(input, expectedErrorMessage, createParseRange(2, 16, 2, 26));
        });

        it('should error on inline adding anything other than a string (Integer) to a string (via direct value)', () => {
            const input = `
                .MyVar = 'hi' + 123
            `;
            const expectedErrorMessage = 'Cannot add an Integer to a String. Can only add a String.';
            assertEvaluationError(input, expectedErrorMessage, createParseRange(1, 25, 1, 35));
        });

        it('should error on inline adding anything other than a string (Boolean) to a string (via direct value)', () => {
            const input = `
                .MyVar = 'hi' + true
            `;
            const expectedErrorMessage = 'Cannot add a Boolean to a String. Can only add a String.';
            assertEvaluationError(input, expectedErrorMessage, createParseRange(1, 25, 1, 36));
        });

        it('should error on inline adding anything other than a string (array) to a string (via direct value)', () => {
            const input = `
                .MyVar = 'hi' + {}
            `;
            const expectedErrorMessage = 'Cannot add an Array to a String. Can only add a String.';
            assertEvaluationError(input, expectedErrorMessage, createParseRange(1, 25, 1, 34));
        });

        it('should error on inline adding anything other than a string to a string (via evaluated variable)', () => {
            const input = `
                .LHS = 'hi'
                .RHS = 123
                .MyVar = .LHS + .RHS
            `;
            const expectedErrorMessage = 'Cannot add an Integer to a String. Can only add a String.';
            assertEvaluationError(input, expectedErrorMessage, createParseRange(3, 25, 3, 36));
        });

        it('should error on adding anything to a boolean', () => {
            const input = `
                .LHS = true
                .LHS + 'hi'
            `;
            const expectedErrorMessage = 'Cannot add to a Boolean.';
            assertEvaluationError(input, expectedErrorMessage, createParseRange(2, 16, 2, 27));
        });

        it('should error on inline adding anything (string) to a boolean (via direct value)', () => {
            const input = `
                .LHS = true
                     + 'hi'
            `;
            const expectedErrorMessage = 'Cannot add to a Boolean.';
            assertEvaluationError(input, expectedErrorMessage, createParseRange(2, 21, 2, 27));
        });

        it('should error on inline adding anything to a boolean (via evaluated variable)', () => {
            const input = `
                .LHS = true
                .RHS = 'hi'
                .MyVar = .LHS + .RHS
            `;
            const expectedErrorMessage = 'Cannot add to a Boolean.';
            assertEvaluationError(input, expectedErrorMessage, createParseRange(3, 25, 3, 36));
        });

        it('should error on adding anything other than a struct to a struct', () => {
            const input = `
                .Struct = [ .A = 1 ]
                .Struct + "hi"
            `;
            const expectedErrorMessage = 'Cannot add a String to a Struct. Can only add a Struct.';
            assertEvaluationError(input, expectedErrorMessage, createParseRange(2, 16, 2, 30));
        });
    });

    describe('subtraction', () => {
        it('integer subtraction', () => {
            const input = `
                .Value = 3
                .Value - 2
            `;
            assertEvaluatedVariablesValueEqual(input, [
                3,
                1
            ]);
        });

        it('inline integer subtraction', () => {
            const input = `
                .Value = 3
                       - 2
            `;
            assertEvaluatedVariablesValueEqual(input, [
                1
            ]);
        });

        it('Substring removal', () => {
            const input = `
                .String = 'Good Bad Good'
                .String - 'Bad'
            `;
            assertEvaluatedVariablesValueEqual(input, [
                'Good Bad Good',
                'Good  Good',
            ]);
        });

        it('Substring with special (regex) characters removal', () => {
            const input = `
                .String = 'Java C++ Python'
                .String - 'C++'
            `;
            assertEvaluatedVariablesValueEqual(input, [
                'Java C++ Python',
                'Java  Python',
            ]);
        });

        it('Substring removal using variable', () => {
            const input = `
                .String = 'Good Bad Good'
                .Bad = 'Bad'
                .String - .Bad
            `;
            assertEvaluatedVariablesValueEqual(input, [
                'Good Bad Good',
                'Bad',
                'Bad',
                'Good  Good',
            ]);
        });

        it('Multiple string removals', () => {
            const input = `
                .String = 'Good Bad Good Bad Bad Good'
                .String - 'Bad'
            `;
            assertEvaluatedVariablesValueEqual(input, [
                'Good Bad Good Bad Bad Good',
                'Good  Good   Good',
            ]);
        });

        it('Multiple string removals using variable', () => {
            const input = `
                .String = 'Good Bad Good Bad Bad Good'
                .Bad = 'Bad'
                .String - .Bad
            `;
            assertEvaluatedVariablesValueEqual(input, [
                'Good Bad Good Bad Bad Good',
                'Bad',
                'Bad',
                'Good  Good   Good',
            ]);
        });

        it('String remove not found', () => {
            const input = `
                .String = 'Good'
                .String - 'NotFound'
            `;
            assertEvaluatedVariablesValueEqual(input, [
                'Good',
                'Good',
            ]);
        });

        it('String remove from empty string', () => {
            const input = `
                .String = ''
                .String - 'NotFound'
            `;
            assertEvaluatedVariablesValueEqual(input, [
                '',
                '',
            ]);
        });

        it('Inline string subtraction', () => {
            const input = `
                .String = 'Good Bad'
                        - 'Bad'
            `;
            assertEvaluatedVariablesValueEqual(input, [
                'Good ',
            ]);
        });

        it('Inline string subtraction within words', () => {
            const input = `
                .String = 'GoBADod'
                        - 'BAD'
            `;
            assertEvaluatedVariablesValueEqual(input, [
                'Good',
            ]);
        });

        it('Inline string subtraction must match case', () => {
            const input = `
                .String = 'Good'
                        - 'GOOD'
            `;
            assertEvaluatedVariablesValueEqual(input, [
                'Good',
            ]);
        });

        it('Inline string addition then subtraction', () => {
            const input = `
                .String = '1 2'
                        + ' 3'
                        - ' 2'
                        + ' 4'
            `;
            assertEvaluatedVariablesValueEqual(input, [
                '1 3 4',
            ]);
        });

        it('Inline string subtraction then addition', () => {
            const input = `
                .String = '1 2'
                        - ' 2'
                        + ' 3'
                        - '1 '
            `;
            assertEvaluatedVariablesValueEqual(input, [
                '3',
            ]);
        });

        it('Remove from array of strings', () => {
            const input = `
                .Strings = { 'Good', 'Bad', 'Good' }
                .Strings - 'Bad'
            `;
            assertEvaluatedVariablesValueEqual(input, [
                ['Good', 'Bad', 'Good'],
                ['Good', 'Good'],
            ]);
        });

        it('Remove from array of strings inline', () => {
            const input = `
                .Strings = { 'Good', 'Bad', 'Good' }
                         - 'Bad'
            `;
            assertEvaluatedVariablesValueEqual(input, [
                ['Good', 'Good'],
            ]);
        });

        it('Remove from array of strings using variable', () => {
            const input = `
                .Bad = 'Bad'
                .Strings = { 'Good', 'Bad', 'Good' }
                .Strings - .Bad
            `;
            assertEvaluatedVariablesValueEqual(input, [
                'Bad',
                ['Good', 'Bad', 'Good'],
                'Bad',
                ['Good', 'Good'],
            ]);
        });

        it('Remove from array of strings inline using variable', () => {
            const input = `
                .Bad = 'Bad'
                .Strings = { 'Good', 'Bad', 'Good' }
                         - .Bad
            `;
            assertEvaluatedVariablesValueEqual(input, [
                'Bad',
                ['Good', 'Good'],
                'Bad',
            ]);
        });

        it('Remove from empty array of strings', () => {
            const input = `
                .Strings = {}
                .Strings - 'NotFound'
            `;
            assertEvaluatedVariablesValueEqual(input, [
                [],
                [],
            ]);
        });

        it('should error on subtracting anything other than an integer from an integer', () => {
            const input = `
                .LHS = 123
                .LHS - 'hi'
            `;
            const expectedErrorMessage = 'Cannot subtract a String from an Integer. Can only subtract an Integer.';
            assertEvaluationError(input, expectedErrorMessage, createParseRange(2, 16, 2, 27));
        });

        it('should error on inline subtracting anything other than an integer from an integer (via direct value)', () => {
            const input = `
                .LHS = 123
                     - 'hi'
            `;
            const expectedErrorMessage = 'Cannot subtract a String from an Integer. Can only subtract an Integer.';
            assertEvaluationError(input, expectedErrorMessage, createParseRange(2, 21, 2, 27));
        });

        it('should error on inline subtracting anything other than an integer from an integer (via evaluated variable)', () => {
            const input = `
                .LHS = 123
                .RHS = 'hi'
                .MyVar = .LHS - .RHS
            `;
            const expectedErrorMessage = 'Cannot subtract a String from an Integer. Can only subtract an Integer.';
            assertEvaluationError(input, expectedErrorMessage, createParseRange(3, 25, 3, 36));
        });

        it('should error on subtracting anything other than a string from a string', () => {
            const input = `
                .LHS = 'hi'
                .LHS - 123
            `;
            const expectedErrorMessage = 'Cannot subtract an Integer from a String. Can only subtract a String.';
            assertEvaluationError(input, expectedErrorMessage, createParseRange(2, 16, 2, 26));
        });

        it('should error on inline subtracting anything other than a string (Integer) from a string (via direct value)', () => {
            const input = `
                .MyVar = 'hi' - 123
            `;
            const expectedErrorMessage = 'Cannot subtract an Integer from a String. Can only subtract a String.';
            assertEvaluationError(input, expectedErrorMessage, createParseRange(1, 25, 1, 35));
        });

        it('should error on inline subtracting anything other than a string (Boolean) from a string (via direct value)', () => {
            const input = `
                .MyVar = 'hi' - true
            `;
            const expectedErrorMessage = 'Cannot subtract a Boolean from a String. Can only subtract a String.';
            assertEvaluationError(input, expectedErrorMessage, createParseRange(1, 25, 1, 36));
        });

        it('should error on inline subtracting anything other than a string (Array) from a string (via direct value)', () => {
            const input = `
                .MyVar = 'hi' - {}
            `;
            const expectedErrorMessage = 'Cannot subtract an Array from a String. Can only subtract a String.';
            assertEvaluationError(input, expectedErrorMessage, createParseRange(1, 25, 1, 34));
        });

        it('should error on inline subtracting anything other than a string from a string (via evaluated variable)', () => {
            const input = `
                .LHS = 'hi'
                .RHS = 123
                .MyVar = .LHS - .RHS
            `;
            const expectedErrorMessage = 'Cannot subtract an Integer from a String. Can only subtract a String.';
            assertEvaluationError(input, expectedErrorMessage, createParseRange(3, 25, 3, 36));
        });

        it('should error on subtracting anything other than a string (boolean) from an array of strings', () => {
            const input = `
                .LHS = { 'a' }
                .LHS - true
            `;
            const expectedErrorMessage = 'Cannot subtract a Boolean from an Array of Strings. Can only subtract a String.';
            assertEvaluationError(input, expectedErrorMessage, createParseRange(2, 16, 2, 27));
        });

        it('should error on subtracting anything other than a string (integer) from an array of strings', () => {
            const input = `
                .LHS = { 'a' }
                .LHS - 123
            `;
            const expectedErrorMessage = 'Cannot subtract an Integer from an Array of Strings. Can only subtract a String.';
            assertEvaluationError(input, expectedErrorMessage, createParseRange(2, 16, 2, 26));
        });

        it('should error on subtracting anything other than a string (array) from an array of strings', () => {
            const input = `
                .LHS = { 'a' }
                .LHS - { 'b' }
            `;
            const expectedErrorMessage = 'Cannot subtract an Array from an Array of Strings. Can only subtract a String.';
            assertEvaluationError(input, expectedErrorMessage, createParseRange(2, 16, 2, 30));
        });

        it('should error on subtracting anything other than a string (struct) from an array of strings', () => {
            const input = `
                .LHS = { 'a' }
                .LHS - [.A=1]
            `;
            const expectedErrorMessage = 'Cannot subtract a Struct from an Array of Strings. Can only subtract a String.';
            assertEvaluationError(input, expectedErrorMessage, createParseRange(2, 16, 2, 29));
        });

        it('should error on inline subtracting anything other than a string from an array of strings', () => {
            const input = `
                .LHS = { 'a' }
                     - true
            `;
            const expectedErrorMessage = 'Cannot subtract a Boolean from an Array of Strings. Can only subtract a String.';
            assertEvaluationError(input, expectedErrorMessage, createParseRange(2, 21, 2, 27));
        });

        it('should error on inline subtracting anything other than a string (via evaluated variable) from an array of strings', () => {
            const input = `
                .RHS = true
                .LHS = { 'a' }
                     - .RHS
            `;
            const expectedErrorMessage = 'Cannot subtract a Boolean from an Array of Strings. Can only subtract a String.';
            assertEvaluationError(input, expectedErrorMessage, createParseRange(3, 21, 3, 27));
        });

        // The only type of array that can be subtracted from is an array of strings.
        it('should error on subtracting anything from an array of structs', () => {
            const input = `
                .MyStruct = [.A=1]
                .LHS = { .MyStruct }
                     - 'a'
            `;
            const expectedErrorMessage = 'Cannot subtract from an Array of Structs. Can only subtract from an Array if it is an Array of Strings.';
            assertEvaluationError(input, expectedErrorMessage, createParseRange(3, 21, 3, 26));
        });

        it('should error on subtracting anything from a boolean', () => {
            const input = `
                .LHS = true
                .LHS - 'hi'
            `;
            const expectedErrorMessage = 'Cannot subtract from a Boolean.';
            assertEvaluationError(input, expectedErrorMessage, createParseRange(2, 16, 2, 27));
        });

        it('should error on inline subtracting anything from a boolean (via evaluated variable)', () => {
            const input = `
                .LHS = true
                .RHS = 'hi'
                .MyVar = .LHS - .RHS
            `;
            const expectedErrorMessage = 'Cannot subtract from a Boolean.';
            assertEvaluationError(input, expectedErrorMessage, createParseRange(3, 25, 3, 36));
        });

        it('should error on subtracting anything from a struct', () => {
            const input = `
                .Struct1 = [ .A = 1 ]
                .Struct2 = []
                .Struct1 - .Struct2
            `;
            const expectedErrorMessage = 'Cannot subtract from a Struct.';
            assertEvaluationError(input, expectedErrorMessage, createParseRange(3, 16, 3, 35));
        });
    });

    describe('adding to an existing value', () => {
        it('should work if there is an existing string value', () => {
            const input = `
                .MyStr
                    = '1'
                    + ' 2'
            `;
            assertEvaluatedVariablesValueEqual(input, [
                '1 2',
            ]);
        });

        it('should work if there is an existing array evaluated variable value', () => {
            const input = `
                .MyArray = { 'a' }
                .MyAugmentedArray
                    = .MyArray
                    + 'b'
                Print( .MyArray )
                Print( .MyAugmentedArray )
            `;
            assertEvaluatedVariablesValueEqual(input, [
                ['a'],
                ['a'],
                ['a', 'b'],
                ['a'],
                ['a', 'b'],
            ]);
        });

        it('should work if there is an existing value (with #if)', () => {
            const builtInDefine = getPlatformSpecificDefineSymbol();
            const input = `
                .MyStr
                    = '1'
                #if ${builtInDefine}
                    + ' 2'
                #endif
                Print( .MyStr )
            `;
            assertEvaluatedVariablesValueEqual(input, [
                '1 2',
                '1 2',
            ]);
        });

        it('should error if there is no existing value that can be added to (1)', () => {
            const input = `
                + 1
            `;
            const expectedErrorMessage = 'Unnamed modification must follow a variable assignment in the same scope.';
            assertEvaluationError(input, expectedErrorMessage, createParseRange(1, 16, 1, 16));
        });

        it('should error if there is no existing value that can be added to (2)', () => {
            const input = `
                Print('hi')
                + 1
            `;
            const expectedErrorMessage = 'Unnamed modification must follow a variable assignment in the same scope.';
            assertEvaluationError(input, expectedErrorMessage, createParseRange(2, 16, 2, 16));
        });
    });

    describe('subtracting from an existing value', () => {
        it('should work if there is an existing string value', () => {
            const input = `
                .MyStr
                    = '123'
                    - '2'
            `;
            assertEvaluatedVariablesValueEqual(input, [
                '13'
            ]);
        });

        it('should work if there is an existing array evaluated variable value', () => {
            const input = `
                .MyArray = { 'a', 'b' }
                .MyAugmentedArray
                    = .MyArray
                    - 'b'
                Print( .MyArray )
                Print( .MyAugmentedArray )
            `;
            assertEvaluatedVariablesValueEqual(input, [
                ['a', 'b'],
                ['a', 'b'],
                ['a'],
                ['a', 'b'],
                ['a'],
            ]);
        });

        it('should work if there is an existing value (with #if)', () => {
            const builtInDefine = getPlatformSpecificDefineSymbol();
            const input = `
                .MyStr
                    = '123'
                #if ${builtInDefine}
                    - '2'
                #endif
                Print( .MyStr )
            `;
            assertEvaluatedVariablesValueEqual(input, [
                '13',
                '13',
            ]);
        });

        it('should error if there is no existing value that can be added to (1)', () => {
            const input = `
                - 1
            `;
            const expectedErrorMessage = 'Unnamed modification must follow a variable assignment in the same scope.';
            assertEvaluationError(input, expectedErrorMessage, createParseRange(1, 16, 1, 16));
        });

        it('should error if there is no existing value that can be added to (2)', () => {
            const input = `
                Print('hi')
                - 1
            `;
            const expectedErrorMessage = 'Unnamed modification must follow a variable assignment in the same scope.';
            assertEvaluationError(input, expectedErrorMessage, createParseRange(2, 16, 2, 16));
        });
    });

    describe('evaluatedVariables range', () => {
        it('should be detected in a string with multiple variables', () => {
            const input = `
                .MyVar1 = 'MyValue1'
                .MyVar2 = 'MyValue2'
                Print( 'pre-$MyVar1$-$MyVar2$-post' )
            `;
            const result = evaluateInput(input, true /*enableDiagnostics*/);
            assert.deepStrictEqual(result.nonFatalErrors, []);

            const expectedEvaluatedVariables: EvaluatedVariable[] = [
                // MyValue1 definition
                {
                    value: 'MyValue1',
                    range: createRange(1, 16, 1, 23),
                },
                // MyValue2 definition
                {
                    value: 'MyValue2',
                    range: createRange(2, 16, 2, 23),
                },
                // MyValue1 reference
                {
                    value: 'MyValue1',
                    range: createRange(3, 28, 3, 36),
                },
                // MyValue2 reference
                {
                    value: 'MyValue2',
                    range: createRange(3, 37, 3, 45),
                }
            ];
            assert.deepStrictEqual(result.evaluatedVariables, expectedEvaluatedVariables);
        });

        it('should be detected when assigning the value of another variable', () => {
            const input = `
                .MyVar = 'MyValue'
                Print( .MyVar )
            `;
            const result = evaluateInput(input, true /*enableDiagnostics*/);
            assert.deepStrictEqual(result.nonFatalErrors, []);

            const expectedEvaluatedVariables: EvaluatedVariable[] = [
                // MyValue definition
                {
                    value: 'MyValue',
                    range: createRange(1, 16, 1, 22),
                },
                // MyValue reference
                {
                    value: 'MyValue',
                    range: createRange(2, 23, 2, 29),
                }
            ];
            assert.deepStrictEqual(result.evaluatedVariables, expectedEvaluatedVariables);
        });
    });

    describe('variableDefinitions', () => {
        it('assigning a new variable creates a definition, but assigning an existing variable does not', () => {
            const input = `
                .MyVar = 1
                .MyVar = 2
            `;
            const result = evaluateInput(input, true /*enableDiagnostics*/);
            assert.deepStrictEqual(result.nonFatalErrors, []);

            const expectedDefinitions: VariableDefinition[] = [
                {
                    id: 1,
                    range: createRange(1, 16, 1, 22),
                    name: 'MyVar'
                }
            ];
            assert.deepStrictEqual(result.variableDefinitions, expectedDefinitions);
        });
    });

    describe('variableReferences', () => {
        it('should be detected in a variable definition LHS', () => {
            const input = `
                .MyVar = 1
            `;
            const result = evaluateInput(input, true /*enableDiagnostics*/);
            assert.deepStrictEqual(result.nonFatalErrors, []);

            const expectedReferences: VariableReference[] = [
                {
                    definitions: [{
                        id: 1,
                        range: createRange(1, 16, 1, 22),
                        name: 'MyVar',
                    }],
                    range: createRange(1, 16, 1, 22),
                }
            ];
            assert.deepStrictEqual(result.variableReferences, expectedReferences);
        });

        it('should be detected in a variable addition LHS', () => {
            const input = `
                .MyVar = 1
                .MyVar + 2
            `;
            const result = evaluateInput(input, true /*enableDiagnostics*/);
            assert.deepStrictEqual(result.nonFatalErrors, []);

            const expectedReferences: VariableReference[] = [
                {
                    definitions: [{
                        id: 1,
                        range: createRange(1, 16, 1, 22),
                        name: 'MyVar',
                    }],
                    range: createRange(1, 16, 1, 22),
                },
                {
                    definitions: [{
                        id: 1,
                        range: createRange(1, 16, 1, 22),
                        name: 'MyVar',
                    }],
                    range: createRange(2, 16, 2, 22),
                }
            ];
            assert.deepStrictEqual(result.variableReferences, expectedReferences);
        });

        it('should be detected in an evaluated variable (standalone)', () => {
            const input = `
                .MyVar1 = 1
                .MyVar2 = .MyVar1
            `;
            const result = evaluateInput(input, true /*enableDiagnostics*/);
            assert.deepStrictEqual(result.nonFatalErrors, []);

            const expectedReferences: VariableReference[] = [
                {
                    definitions: [{
                        id: 1,
                        range: createRange(1, 16, 1, 23),
                        name: 'MyVar1',
                    }],
                    range: createRange(1, 16, 1, 23),
                },
                {
                    definitions: [{
                        id: 1,
                        range: createRange(1, 16, 1, 23),
                        name: 'MyVar1',
                    }],
                    range: createRange(2, 26, 2, 33),
                },
                {
                    definitions: [{
                        id: 2,
                        range: createRange(2, 16, 2, 23),
                        name: 'MyVar2',
                    }],
                    range: createRange(2, 16, 2, 23),
                }
            ];
            assert.deepStrictEqual(result.variableReferences, expectedReferences);
        });

        it('should be detected in an evaluated variable (string template)', () => {
            const input = `
                .MyVar1 = 'hello'
                .MyVar2 = '$MyVar1$ world'
            `;
            const result = evaluateInput(input, true /*enableDiagnostics*/);
            assert.deepStrictEqual(result.nonFatalErrors, []);

            const expectedReferences: VariableReference[] = [
                {
                    definitions: [{
                        id: 1,
                        range: createRange(1, 16, 1, 23),
                        name: 'MyVar1',
                    }],
                    range: createRange(1, 16, 1, 23),
                },
                {
                    definitions: [{
                        id: 1,
                        range: createRange(1, 16, 1, 23),
                        name: 'MyVar1',
                    }],
                    range: createRange(2, 27, 2, 35),
                },
                {
                    definitions: [{
                        id: 2,
                        range: createRange(2, 16, 2, 23),
                        name: 'MyVar2',
                    }],
                    range: createRange(2, 16, 2, 23),
                }
            ];
            assert.deepStrictEqual(result.variableReferences, expectedReferences);
        });
    });

    describe('Using', () => {
        it('Call Using outside a struct', () => {
            const input = `
                .MyBool = false
                .MyStruct = [
                    .MyBool = true
                    .MyInt = 1
                    .MyString = 'hello'
                ]
                Using(.MyStruct)
                Print( .MyBool )
                Print( .MyInt )
                Print( .MyString )
            `;
            const myStructMyBoolDefinition: VariableDefinition = { id: 2, range: createRange(3, 20, 3, 27), name: 'MyBool' };
            const myStructMyIntDefinition: VariableDefinition = { id: 3, range: createRange(4, 20, 4, 26), name: 'MyInt' };
            const myStructMyStringDefinition: VariableDefinition = { id: 4, range: createRange(5, 20, 5, 29), name: 'MyString' };
            const myStruct = Struct.from(Object.entries({
                MyBool: new StructMember(true, [myStructMyBoolDefinition]),
                MyInt: new StructMember(1, [myStructMyIntDefinition]),
                MyString: new StructMember('hello', [myStructMyStringDefinition]),
            }));
            assertEvaluatedVariablesValueEqual(input, [
                false,
                true,
                1,
                'hello',
                myStruct,
                myStruct,
                true,
                1,
                'hello',
            ]);
        });

        it('Call Using inside a struct', () => {
            const input = `
                .MyVar = 'fun'
                .MyStruct = [
                    .MyBool = true
                    .MyInt = 1
                    .MyString = 'hello'
                    .MyEvaluatedVar = .MyVar
                ]
                .Other = [
                    Using(.MyStruct)
                ]
            `;
            const myStructMyBoolDefinition: VariableDefinition = { id: 2, range: createRange(3, 20, 3, 27), name: 'MyBool' };
            const myStructMyIntDefinition: VariableDefinition = { id: 3, range: createRange(4, 20, 4, 26), name: 'MyInt' };
            const myStructMyStringDefinition: VariableDefinition = { id: 4, range: createRange(5, 20, 5, 29), name: 'MyString' };
            const myStructMyEvaluatedVarDefinition: VariableDefinition = { id: 5, range: createRange(6, 20, 6, 35), name: 'MyEvaluatedVar' };
            const usingMyStructRange = createRange(9, 20, 9, 36);
            const usingMyStructMyBoolDefinition: VariableDefinition = { id: 7, range: usingMyStructRange, name: 'MyBool' };
            const usingMyStructMyIntDefinition: VariableDefinition = { id: 8, range: usingMyStructRange, name: 'MyInt' };
            const usingMyStructMyStringDefinition: VariableDefinition = { id: 9, range: usingMyStructRange, name: 'MyString' };
            const usingMyStructMyEvaluatedVarDefinition: VariableDefinition = { id: 10, range: usingMyStructRange, name: 'MyEvaluatedVar' };
            const myStruct = Struct.from(Object.entries({
                MyBool: new StructMember(true, [myStructMyBoolDefinition]),
                MyInt: new StructMember(1, [myStructMyIntDefinition]),
                MyString: new StructMember('hello', [myStructMyStringDefinition]),
                MyEvaluatedVar: new StructMember('fun', [myStructMyEvaluatedVarDefinition]),
            }));
            const other = Struct.from(Object.entries({
                MyBool: new StructMember(true, [myStructMyBoolDefinition, usingMyStructMyBoolDefinition]),
                MyInt: new StructMember(1, [myStructMyIntDefinition, usingMyStructMyIntDefinition]),
                MyString: new StructMember('hello', [myStructMyStringDefinition, usingMyStructMyStringDefinition]),
                MyEvaluatedVar: new StructMember('fun', [myStructMyEvaluatedVarDefinition, usingMyStructMyEvaluatedVarDefinition]),
            }));
            const expectedEvaluatedVariableValues = [
                'fun',
                true,
                1,
                'hello',
                'fun',
                'fun',
                // .MyStruct = ...
                myStruct,
                // Using(.MyStruct)
                myStruct,
                // .Other = ...
                other,
            ];
            assertEvaluatedVariablesValueEqual(input, expectedEvaluatedVariableValues);
        });

        // 'Using' defines the struct variables if they do not already exist,
        // references the previous defintion if it does already exist,
        // and references the struct variables.
        it('Using has correct definitions and references', () => {
            const input = `
                .MyVar1 = 0
                .MyStruct = [
                    .MyVar1 = 1
                    .MyVar2 = 1
                ]
                Using( .MyStruct )
            `;

            const result = evaluateInput(input, true /*enableDiagnostics*/);
            assert.deepStrictEqual(result.nonFatalErrors, []);

            const rangeMyVar1 = createRange(1, 16, 1, 23);
            const rangeMyStructMyVar1 = createRange(3, 20, 3, 27);
            const rangeMyStructMyVar2 = createRange(4, 20, 4, 27);
            const rangeMyStruct = createRange(2, 16, 2, 25);
            const rangeUsingStatement = createRange(6, 16, 6, 34);
            const rangeUsingStructVar = createRange(6, 23, 6, 32);

            const definitionMyVar1 = { id: 1, range:  rangeMyVar1, name: 'MyVar1' };  // MyVar1
            const definitionMyStructMyVar1 = { id: 2, range: rangeMyStructMyVar1, name: 'MyVar1' };  // MyStruct's MyVar1
            const definitionMyStructMyVar2 = { id: 3, range: rangeMyStructMyVar2, name: 'MyVar2' };  // MyStruct's MyVar2
            const definitionMyStruct = { id: 4, range: rangeMyStruct, name: 'MyStruct' };  // MyStruct
            const definitionMyVar2 = { id: 5, range: rangeUsingStatement, name: 'MyVar2' };  // MyVar2
            const expectedDefinitions = [
                // .MyVar1 = 0
                definitionMyVar1,
                // MyStruct's .MyVar1 = 1
                definitionMyStructMyVar1,
                // MyStruct's .MyVar2 = 1
                definitionMyStructMyVar2,
                // .MyStruct = ...
                definitionMyStruct,
                // Using( .MyStruct )
                definitionMyVar2,
            ];
            assert.deepStrictEqual(result.variableDefinitions, expectedDefinitions);

            const expectedReferences: VariableReference[] = [
                // .MyVar1 = 0
                { definitions: [definitionMyVar1], range: rangeMyVar1 },
                // MyStruct's .MyVar1 = 1
                { definitions: [definitionMyStructMyVar1], range: rangeMyStructMyVar1 },
                // MyStruct's .MyVar2 = 1
                { definitions: [definitionMyStructMyVar2], range: rangeMyStructMyVar2 },
                // .MyStruct = ...
                { definitions: [definitionMyStruct], range: rangeMyStruct },
                // Using( .MyStruct )
                { definitions: [definitionMyStruct], range: rangeUsingStructVar },
                { definitions: [definitionMyVar1], range: rangeUsingStatement },
                { definitions: [definitionMyStructMyVar1], range: rangeUsingStatement },
                { definitions: [definitionMyVar1], range: rangeMyStructMyVar1 },
                { definitions: [definitionMyStructMyVar2, definitionMyVar2], range: rangeUsingStatement },
                { definitions: [definitionMyStructMyVar2], range: rangeUsingStatement },
                { definitions: [definitionMyStructMyVar2, definitionMyVar2], range: rangeMyStructMyVar2 },
            ];
            assert.deepStrictEqual(result.variableReferences, expectedReferences);
        });

        it('Using chain', () => {
            const input = `
                .MyStruct1 = [
                    .MyInt = 1
                ]
                .MyStruct2 = [
                    Using( .MyStruct1 )
                ]
                .MyStruct3 = [
                    Using( .MyStruct2 )
                ]
            `;
            const myStruct1MyIntDefinition: VariableDefinition = { id: 1, range: createRange(2, 20, 2, 26), name: 'MyInt' };
            const usingMyStruct1MyIntDefinition: VariableDefinition = { id: 3, range: createRange(5, 20, 5, 39), name: 'MyInt' };
            const usingMyStruct2MyIntDefinition: VariableDefinition = { id: 5, range: createRange(8, 20, 8, 39), name: 'MyInt' };
            const myStruct1 = Struct.from(Object.entries({
                MyInt: new StructMember(1, [myStruct1MyIntDefinition]),
            }));
            const myStruct2 = Struct.from(Object.entries({
                MyInt: new StructMember(1, [myStruct1MyIntDefinition, usingMyStruct1MyIntDefinition]),
            }));
            const myStruct3 = Struct.from(Object.entries({
                MyInt: new StructMember(1, [myStruct1MyIntDefinition, usingMyStruct1MyIntDefinition, usingMyStruct2MyIntDefinition]),
            }));
            assertEvaluatedVariablesValueEqual(input, [
                1,
                // .MyStruct1 = ...
                myStruct1,
                // Using( .MyStruct1 )
                myStruct1,
                // .MyStruct2 = ...
                myStruct2,
                // Using( .MyStruct2 )
                myStruct2,
                // .MyStruct3 = ...
                myStruct3,
            ]);
        });

        it('Using errors if its parameter is not a struct', () => {
            const input = `
                .MyVar = 1
                Using( .MyVar )
            `;
            const expectedErrorMessage = `'Using' parameter must be a Struct, but instead is an Integer`;
            assertEvaluationError(input, expectedErrorMessage, createParseRange(2, 23, 2, 29));
        });

        it('Using struct with a scoped variable', () => {
            const input = `
                .MyStruct =
                [
                    .StructVar1 = 1
                    {
                        .InnerStructVar = 3
                    }
                ]

                Using( .MyStruct )
            `;
            const myStructStructVar1Definition: VariableDefinition = { id: 1, range: createRange(3, 20, 3, 31), name: 'StructVar1' };
            const myStruct = Struct.from(Object.entries({
                StructVar1: new StructMember(1, [myStructStructVar1Definition])
            }));
            assertEvaluatedVariablesValueEqual(input, [
                1,
                3,
                myStruct,
                myStruct,
            ]);
        });
    });

    describe('ForEach', () => {
        it('iterates over an array of strings', () => {
            const input = `
                .MyArray = {'a', 'b', 'c'}
                ForEach( .Item in .MyArray )
                {
                    Print( .Item )
                }
            `;
            assertEvaluatedVariablesValueEqual(input, [
                ['a', 'b', 'c'],
                ['a', 'b', 'c'],
                'a', 'a',
                'b', 'b',
                'c', 'c',
            ]);
        });

        it('iterates over an empty array', () => {
            const input = `
                .MyArray = {}
                ForEach( .Item in .MyArray )
                {
                    Print( .Item )
                }
            `;
            assertEvaluatedVariablesValueEqual(input, [
                [],
                [],
            ]);
        });

        it('iterates over an array of strings in a parent scope', () => {
            const input = `
                .MyArray = {'a', 'b', 'c'}
                {
                    ForEach( .Item in .MyArray )
                    {
                        Print( .Item )
                    }
                }
            `;
            assertEvaluatedVariablesValueEqual(input, [
                ['a', 'b', 'c'],
                ['a', 'b', 'c'],
                'a', 'a',
                'b', 'b',
                'c', 'c',
            ]);
        });

        it('iterates over an array of structs', () => {
            const input = `
                .MyStruct1 = [ .Value = 1 ]
                .MyStruct2 = [ .Value = 2 ]
                .MyArray = {
                    .MyStruct1
                    .MyStruct2
                }
                ForEach( .Item in .MyArray )
                {
                    Print( .Item )
                }
            `;
            const myStruct1ValueDefinition: VariableDefinition = { id: 1, range: createRange(1, 31, 1, 37), name: 'Value' };
            const myStruct2ValueDefinition: VariableDefinition = { id: 3, range: createRange(2, 31, 2, 37), name: 'Value' };
            const myStruct1 = Struct.from(Object.entries({
                Value: new StructMember(1, [myStruct1ValueDefinition])
            }));
            const myStruct2 = Struct.from(Object.entries({
                Value: new StructMember(2, [myStruct2ValueDefinition])
            }));
            assertEvaluatedVariablesValueEqual(input, [
                // .Value = 1
                1,
                // .MyStruct1 = ...
                myStruct1,
                // .Value = 2
                2,
                // .MyStruct2 = ...
                myStruct2,
                // .MyArray = ...
                myStruct1,
                myStruct2,
                [myStruct1, myStruct2],
                // in .MyArray )
                [myStruct1, myStruct2],
                // `ForEach( .Item...` iteration 1
                myStruct1,
                // `Print( .Item )` iteration 1
                myStruct1,
                // `ForEach( .Item...` iteration 2
                myStruct2,
                // `Print( .Item )` iteration 2
                myStruct2,
            ]);
        });

        it('iterates over multiple arrays (separated by commas) at a time', () => {
            const input = `
                .MyArray1 = {'a1', 'b1', 'c1'}
                .MyArray2 = {'a2', 'b2', 'c2'}
                .MyArray3 = {'a3', 'b3', 'c3'}
                ForEach( .Item1 in .MyArray1,.Item2 in .MyArray2,
                         .Item3 in .MyArray3 )
                {
                    Print( '$Item1$-$Item2$-$Item3$' )
                }
            `;
            assertEvaluatedVariablesValueEqual(input, [
                // .MyArray1 = ...
                ['a1', 'b1', 'c1'],
                // .MyArray3 = ...
                ['a2', 'b2', 'c2'],
                // .MyArray3 = ...
                ['a3', 'b3', 'c3'],
                // ForEach( ... )
                ['a1', 'b1', 'c1'],
                ['a2', 'b2', 'c2'],
                ['a3', 'b3', 'c3'],
                // Loop variables iteration 1
                'a1', 'a2', 'a3',
                // `Print( '$Item1$-$Item2$-$Item3$' )` iteration 1
                'a1', 'a2', 'a3',
                // Loop variables iteration 2
                'b1', 'b2', 'b3',
                // `Print( '$Item1$-$Item2$-$Item3$' )` iteration 2
                'b1', 'b2', 'b3',
                // Loop variables iteration 3
                'c1', 'c2', 'c3',
                // `Print( '$Item1$-$Item2$-$Item3$' )` iteration 3
                'c1', 'c2', 'c3',
            ]);
        });

        it('iterates over multiple arrays (separated by whitespace) at a time', () => {
            const input = `
                .MyArray1 = {'a1', 'b1', 'c1'}
                .MyArray2 = {'a2', 'b2', 'c2'}
                .MyArray3 = {'a3', 'b3', 'c3'}
                ForEach( .Item1 in .MyArray1
                         .Item2 in .MyArray2
                         .Item3 in .MyArray3 )
                {
                    Print( '$Item1$-$Item2$-$Item3$' )
                }
            `;
            assertEvaluatedVariablesValueEqual(input, [
                // .MyArray1 = ...
                ['a1', 'b1', 'c1'],
                // .MyArray3 = ...
                ['a2', 'b2', 'c2'],
                // .MyArray3 = ...
                ['a3', 'b3', 'c3'],
                // ForEach( ... )
                ['a1', 'b1', 'c1'],
                ['a2', 'b2', 'c2'],
                ['a3', 'b3', 'c3'],
                // Loop variables iteration 1
                'a1', 'a2', 'a3',
                // `Print( '$Item1$-$Item2$-$Item3$' )` iteration 1
                'a1', 'a2', 'a3',
                // Loop variables iteration 2
                'b1', 'b2', 'b3',
                // `Print( '$Item1$-$Item2$-$Item3$' )` iteration 2
                'b1', 'b2', 'b3',
                // Loop variables iteration 3
                'c1', 'c2', 'c3',
                // `Print( '$Item1$-$Item2$-$Item3$' )` iteration 3
                'c1', 'c2', 'c3',
            ]);
        });

        it('errors when iterating over multiple arrays with different sizes', () => {
            const input = `
                .MyArray1 = {'a1'}
                .MyArray2 = {'a2', 'b2'}
                ForEach( .Item1 in .MyArray1, .Item2 in .MyArray2 )
                {
                    .Combined = '$Item1$-$Item2$'
                }
            `;
            const expectedErrorMessage = `'ForEach' Array variable to loop over contains 2 elements, but the loop is for 1 elements.`;
            assertEvaluationError(input, expectedErrorMessage, createParseRange(3, 56, 3, 65));
        });

        it('body is on the same line', () => {
            const input = `
                .MyArray = {'a', 'b', 'c'}
                ForEach( .Item in .MyArray ) { Print( .Item ) }
            `;
            assertEvaluatedVariablesValueEqual(input, [
                // .MyArray = ...
                ['a', 'b', 'c'],
                // ForEach( ... )
                ['a', 'b', 'c'],
                // Print( .Item )
                'a', 'a',
                'b', 'b',
                'c', 'c',
            ]);
        });

        it('errors if the loop variable is not an array', () => {
            const input = `
                .MyArray = 123
                ForEach( .Item in .MyArray )
                {
                }
            `;
            const expectedErrorMessage = `'ForEach' variable to loop over must be an Array, but instead is an Integer`;
            assertEvaluationError(input, expectedErrorMessage, createParseRange(2, 34, 2, 42));
        });

        it('has the expected variable definitions and references', () => {
            const input = `
                .MyArray = {'a', 'b'}
                ForEach( .Item in .MyArray )
                {
                    Print( .Item )
                }
            `;

            const result = evaluateInput(input, true /*enableDiagnostics*/);
            assert.deepStrictEqual(result.nonFatalErrors, []);

            // `.MyArray = {'a', 'b'}`
            const expectedDefinitionMyArray: VariableDefinition = {
                id: 1,
                range: createRange(1, 16, 1, 24),
                name: 'MyArray',
            };

            // `ForEach( .Item...`
            const expectedDefinitionItem: VariableDefinition = {
                id: 2,
                range: createRange(2, 25, 2, 30),
                name: 'Item',
            };

            assert.deepStrictEqual(result.variableDefinitions, [
                expectedDefinitionMyArray,
                expectedDefinitionItem,
            ]);

            const expectedReferences: VariableReference[] = [
                // `.MyArray = {'a', 'b'}`
                {
                    definitions: [expectedDefinitionMyArray],
                    range: expectedDefinitionMyArray.range,
                },
                // `...in .MyArray`
                {
                    definitions: [expectedDefinitionMyArray],
                    range: createRange(2, 34, 2, 42),
                },
                // // `ForEach( .Item...`
                {
                    definitions: [expectedDefinitionItem],
                    range: expectedDefinitionItem.range,
                },
                // `Print( .Item )` for the 1st loop iteration
                {
                    definitions: [expectedDefinitionItem],
                    range: createRange(4, 27, 4, 32),
                },
                // `Print( .Item )` for the 2nd loop iteration
                {
                    definitions: [expectedDefinitionItem],
                    range: createRange(4, 27, 4, 32),
                },
            ];
            assert.deepStrictEqual(result.variableReferences, expectedReferences);
        });
    });

    // Functions that all we handle are registering their target, ensuring required properties, and evaluating their statements.
    // In other words, we do not evaluate the function call.
    describe('Generic functions declaring targets', () => {
        function commonTests(functionName: string, propertyInput: string) {
            it('handles a literal target name', () => {
                const input = `
                    ${functionName}('MyTargetName')
                    {
                        ${propertyInput}
                    }
                `;
                const result = evaluateInput(input, true /*enableDiagnostics*/);
                assert.deepStrictEqual(result.nonFatalErrors, []);
            });

            it('handles an evaluated variable target name', () => {
                const input = `
                    .MyTargetName = 'SomeName'
                    ${functionName}(.MyTargetName)
                    {
                        ${propertyInput}
                    }
                `;
                const result = evaluateInput(input, true /*enableDiagnostics*/);
                assert.deepStrictEqual(result.nonFatalErrors, []);
            });

            it('handles a dynamic-variable target name', () => {
                const input = `
                    .MyTargetName = 'SomeName'
                    .TargetNameVariable = 'MyTargetName'
                    ${functionName}(.'$TargetNameVariable$')
                    {
                        ${propertyInput}
                    }
                `;
                const result = evaluateInput(input, true /*enableDiagnostics*/);
                assert.deepStrictEqual(result.nonFatalErrors, []);
            });

            it('Properties work even if they are defined in a parent scope', () => {
                const input = `
                    ${propertyInput}
                    ${functionName}('MyTargetName')
                    {
                    }
                `;
                const result = evaluateInput(input, true /*enableDiagnostics*/);
                assert.deepStrictEqual(result.nonFatalErrors, []);
            });

            it('creates a definition for the target name that can be referenced', () => {
                const input = `
                    {
                        ${functionName}('MyTargetName')
                        {
                            ${propertyInput}
                        }

                        // TODO
                        //.MyTargetNameReferenceStatic = 'MyTargetName'
                        //.MyTargetNameReferenceDynamic = 'My' + 'TargetName'
                    }

                    // TODO
                    // The target reference does not need to be in the same scope as the target definition.
                    //{
                    //    .MyTargetNameReferenceInDifferentScope = 'MyTargetName'
                    //}
                `;

<<<<<<< HEAD
                it('creates a definition for the target name that can be referenced', () => {
                    const input = `
                        {
                            ${functionName}('MyTarget1')
                            {
                            }

                            Alias('MyTarget2')
                            {
                                .Targets = { 'MyTarget1' }
                            }
                        }

                        // The target reference does not need to be in the same or child scope as the target definition.
                        {
                            Alias('MyTarget3')
                            {
                                .Targets = { 'MyTarget1' }
                            }
                        }
                    `;
=======
                const result = evaluateInput(input, true /*enableDiagnostics*/);
                assert.deepStrictEqual(result.nonFatalErrors, []);

                const expectedDefinitionMyTarget1: TargetDefinition = {
                    id: 1,
                    range: createRange(2, 25 + functionName.length, 2, 39 + functionName.length),
                };
                assert.deepStrictEqual(Array.from(result.targetDefinitions.keys()), ['MyTargetName']);
                assert.deepStrictEqual(result.targetDefinitions.get('MyTargetName'), expectedDefinitionMyTarget1);

                const expectedReferences: TargetReference[] = [
                    // MyTarget1's definition's reference
                    {
                        definition: expectedDefinitionMyTarget1,
                        range: createRange(2, 25 + functionName.length, 2, 39 + functionName.length),
                    },
                ];
                assert.deepStrictEqual(result.targetReferences, expectedReferences);
            });
>>>>>>> 6e0a1d43

            it('body on the same line', () => {
                const input = `
                    ${functionName}('MyTargetName'){ ${propertyInput} }
                `;
                const result = evaluateInput(input, true /*enableDiagnostics*/);
                assert.deepStrictEqual(result.nonFatalErrors, []);
            });

<<<<<<< HEAD
                    const expectedDefinitionMyTarget1: TargetDefinition = {
                        id: 1,
                        range: createRange(2, 29 + functionName.length, 2, 40 + functionName.length),
                    };
                    const expectedDefinitionMyTarget2: TargetDefinition = {
                        id: 2,
                        range: createRange(6, 34, 6, 45),
                    };
                    const expectedDefinitionMyTarget3: TargetDefinition = {
                        id: 4,
                        range: createRange(14, 34, 14, 45),
                    };

                    const expectedTargetDefinitions = new Map<string, TargetDefinition>([
                        ['MyTarget1', expectedDefinitionMyTarget1],
                        ['MyTarget2', expectedDefinitionMyTarget2],
                        ['MyTarget3', expectedDefinitionMyTarget3],
                    ]);
                    assert.deepStrictEqual(result.targetDefinitions, expectedTargetDefinitions);

                    const expectedReferences: TargetReference[] = [
                        // MyTarget1's definition's reference
                        {
                            definition: expectedDefinitionMyTarget1,
                            range: createRange(2, 29 + functionName.length, 2, 40 + functionName.length),
                        },
                        // MyTarget2's definition's reference
                        {
                            definition: expectedDefinitionMyTarget2,
                            range: createRange(6, 34, 6, 45),
                        },
                        // MyTarget2's reference to MyTarget1
                        {
                            definition: expectedDefinitionMyTarget1,
                            range: createRange(8, 32, 8, 40),
                        },
                        // MyTarget3's definition's reference
                        {
                            definition: expectedDefinitionMyTarget3,
                            range: createRange(14, 34, 14, 45),
                        },
                        // MyTarget3's reference to MyTarget1
                        {
                            definition: expectedDefinitionMyTarget1,
                            range: createRange(16, 32, 16, 40),
                        },
                    ];
                    assert.deepStrictEqual(result.targetReferences, expectedReferences);
                });
=======
            it('errors if the evaluated variable target name is not a string', () => {
                const input = `
                    .MyTargetName = 123
                    ${functionName}( .MyTargetName )
                    {
                        ${propertyInput}
                    }
                `;
                const expectedErrorMessage = `Target name must evaluate to a String, but instead evaluates to an Integer`;
                assertEvaluationError(input, expectedErrorMessage, createParseRange(2, 22 + functionName.length, 2, 35 + functionName.length));
            });

            it('non-fatally errors if the target name is already used', () => {
                const input = `
                    ${functionName}('MyTargetName') {
                        ${propertyInput}
                    }
                    ${functionName}('MyTargetName') {
                        ${propertyInput}
                    }
                `;
                const relatedInfo: ErrorRelatedInformation = {
                    range: createRange(1, 21 + functionName.length, 1, 35 + functionName.length),
                    message: 'Defined here',
                };
                const secondFunctionCallLine = 3 + propertyInput.split('\n').length;
                assertNonFatalError(
                    input,
                    'Target name "MyTargetName" already exists',
                    createRange(secondFunctionCallLine, 21 + functionName.length, secondFunctionCallLine, 35 + functionName.length),
                    [relatedInfo]
                );
            });
>>>>>>> 6e0a1d43

            it('evaluates body statements', () => {
                const input = `
                    .MyVar = 1
                    ${functionName}('MyTargetName')
                    {
                        Print( .MyVar )
                        Print( ^MyVar )

                        ${propertyInput}
                    }
                `;
                const result = evaluateInput(input, true /*enableDiagnostics*/);
                assert.deepStrictEqual(result.nonFatalErrors, []);

                const actualValues = result.evaluatedVariables.map(evaluatedVariable => evaluatedVariable.value);

                const expectedValuesWithoutProperties: Value[] = [
                    // .MyVar = ...
                    1,
                    // Print( .MyVar )
                    1,
                    // Print( ^MyVar )
                    1,
                ];

                // Ensure that the non-proprety body is evaluated.
                assert.deepStrictEqual(actualValues.slice(0,expectedValuesWithoutProperties.length), expectedValuesWithoutProperties);
            });
        }

        describe('Alias', () => {
            const propertyInput = `
                .Targets = { 'MyOtherTarget' }
            `;

            commonTests('Alias', propertyInput);

            it('non-fatally errors when missing required properties', () => {
                const input = `
                    Alias('MyTargetName')
                    {
                    }
                `;
                assertNonFatalError(
                    input,
                    'Call to function "Alias" is missing required property "Targets".',
                    createRange(1, 20, 1, 41),
                    []
                );
            });
        });

        describe('Compiler', () => {
            const propertyInput = `
                .Executable = 'MyString'
            `;

            commonTests('Compiler', propertyInput);

            it('non-fatally errors when missing required properties', () => {
                const input = `
                    Compiler('MyTargetName')
                    {
                    }
                `;
                assertNonFatalError(
                    input,
                    'Call to function "Compiler" is missing required property "Executable".',
                    createRange(1, 20, 1, 44),
                    []
                );
            });
        });

        describe('Copy', () => {
            const propertyInput = `
                .Source = 'MyString'
                .Dest = 'MyString'
            `;

            commonTests('Copy', propertyInput);

            it('non-fatally errors when missing required properties', () => {
                const input = `
                    Copy('MyTargetName')
                    {
                    }
                `;
                assertNonFatalError(
                    input,
                    'Call to function "Copy" is missing required properties "Source", "Dest".',
                    createRange(1, 20, 1, 40),
                    []
                );
            });
        });

        describe('CopyDir', () => {
            const propertyInput = `
                .SourcePaths = 'MyString'
                .Dest = 'MyString'
            `;

            commonTests('CopyDir', propertyInput);

            it('non-fatally errors when missing required properties', () => {
                const input = `
                    CopyDir('MyTargetName')
                    {
                    }
                `;
                assertNonFatalError(
                    input,
                    'Call to function "CopyDir" is missing required properties "SourcePaths", "Dest".',
                    createRange(1, 20, 1, 43),
                    []
                );
            });
        });

        describe('CSAssembly', () => {
            const propertyInput = `
                .Compiler = 'MyString'
                .CompilerOptions = 'MyString'
                .CompilerOutput = 'MyString'
            `;

            commonTests('CSAssembly', propertyInput);

            it('non-fatally errors when missing required properties', () => {
                const input = `
                    CSAssembly('MyTargetName')
                    {
                    }
                `;
                assertNonFatalError(
                    input,
                    'Call to function "CSAssembly" is missing required properties "Compiler", "CompilerOptions", "CompilerOutput".',
                    createRange(1, 20, 1, 46),
                    []
                );
            });
        });

        describe('DLL', () => {
            const propertyInput = `
                .Linker = 'MyString'
                .LinkerOutput = 'MyString'
                .LinkerOptions = 'MyString'
                .Libraries = 'MyString'
            `;

            commonTests('DLL', propertyInput);

            it('non-fatally errors when missing required properties', () => {
                const input = `
                    DLL('MyTargetName')
                    {
                    }
                `;
                assertNonFatalError(
                    input,
                    'Call to function "DLL" is missing required properties "Linker", "LinkerOutput", "LinkerOptions", "Libraries".',
                    createRange(1, 20, 1, 39),
                    []
                );
            });
        });

        describe('Exec', () => {
            const propertyInput = `
                .ExecExecutable = 'MyString'
                .ExecOutput = 'MyString'
            `;

            commonTests('Exec', propertyInput);

            it('non-fatally errors when missing required properties', () => {
                const input = `
                    Exec('MyTargetName')
                    {
                    }
                `;
                assertNonFatalError(
                    input,
                    'Call to function "Exec" is missing required properties "ExecExecutable", "ExecOutput".',
                    createRange(1, 20, 1, 40),
                    []
                );
            });
        });

        describe('Executable', () => {
            const propertyInput = `
                .Linker = 'MyString'
                .LinkerOutput = 'MyString'
                .LinkerOptions = 'MyString'
                .Libraries = 'MyString'
            `;

            commonTests('Executable', propertyInput);

            it('non-fatally errors when missing required properties', () => {
                const input = `
                    Executable('MyTargetName')
                    {
                    }
                `;
                assertNonFatalError(
                    input,
                    'Call to function "Executable" is missing required properties "Linker", "LinkerOutput", "LinkerOptions", "Libraries".',
                    createRange(1, 20, 1, 46),
                    []
                );
            });
        });

        describe('Library', () => {
            const propertyInput = `
                .Compiler = 'MyString'
                .CompilerOptions = 'MyString'
                .Librarian = 'MyString'
                .LibrarianOptions = 'MyString'
                .LibrarianOutput = 'MyString'
            `;

            commonTests('Library', propertyInput);

            it('non-fatally errors when missing required properties', () => {
                const input = `
                    Library('MyTargetName')
                    {
                    }
                `;
                assertNonFatalError(
                    input,
                    'Call to function "Library" is missing required properties "Compiler", "CompilerOptions", "Librarian", "LibrarianOptions", "LibrarianOutput".',
                    createRange(1, 20, 1, 43),
                    []
                );
            });
        });

        describe('ListDependencies', () => {
            const propertyInput = `
                .Source = 'MyString'
                .Dest = 'MyString'
            `;

            commonTests('ListDependencies', propertyInput);

            it('non-fatally errors when missing required properties', () => {
                const input = `
                    ListDependencies('MyTargetName')
                    {
                    }
                `;
                assertNonFatalError(
                    input,
                    'Call to function "ListDependencies" is missing required properties "Source", "Dest".',
                    createRange(1, 20, 1, 52),
                    []
                );
            });
        });

        describe('ObjectList', () => {
            const propertyInput = `
                .Compiler = 'MyString'
                .CompilerOptions = 'MyString'
            `;

            commonTests('ObjectList', propertyInput);

            it('non-fatally errors when missing required properties', () => {
                const input = `
                    ObjectList('MyTargetName')
                    {
                    }
                `;
                assertNonFatalError(
                    input,
                    'Call to function "ObjectList" is missing required properties "Compiler", "CompilerOptions".',
                    createRange(1, 20, 1, 46),
                    []
                );
            });
        });

        describe('RemoveDir', () => {
            const propertyInput = `
                .RemovePaths = 'MyString'
            `;

            commonTests('RemoveDir', propertyInput);

            it('non-fatally errors when missing required properties', () => {
                const input = `
                    RemoveDir('MyTargetName')
                    {
                    }
                `;
                assertNonFatalError(
                    input,
                    'Call to function "RemoveDir" is missing required property "RemovePaths".',
                    createRange(1, 20, 1, 45),
                    []
                );
            });
        });

        describe('Test', () => {
            const propertyInput = `
                .TestExecutable = 'MyString'
                .TestOutput = 'MyString'
            `;

            commonTests('Test', propertyInput);

            it('non-fatally errors when missing required properties', () => {
                const input = `
                    Test('MyTargetName')
                    {
                    }
                `;
                assertNonFatalError(
                    input,
                    'Call to function "Test" is missing required properties "TestExecutable", "TestOutput".',
                    createRange(1, 20, 1, 40),
                    []
                );
            });
        });

        describe('TextFile', () => {
            const propertyInput = `
                .TextFileOutput = 'MyString'
                .TextFileInputStrings = 'MyString'
            `;

            commonTests('TextFile', propertyInput);

            it('non-fatally errors when missing required properties', () => {
                const input = `
                    TextFile('MyTargetName')
                    {
                    }
                `;
                assertNonFatalError(
                    input,
                    'Call to function "TextFile" is missing required properties "TextFileOutput", "TextFileInputStrings".',
                    createRange(1, 20, 1, 44),
                    []
                );
            });
        });

        describe('Unity', () => {
            const propertyInput = `
                .UnityOutputPath = 'MyString'
            `;

            commonTests('Unity', propertyInput);

            it('non-fatally errors when missing required properties', () => {
                const input = `
                    Unity('MyTargetName')
                    {
                    }
                `;
                assertNonFatalError(
                    input,
                    'Call to function "Unity" is missing required property "UnityOutputPath".',
                    createRange(1, 20, 1, 41),
                    []
                );
            });
        });

        describe('VCXProject', () => {
            const propertyInput = `
                .ProjectOutput = 'MyString'
            `;

            commonTests('VCXProject', propertyInput);

            it('non-fatally errors when missing required properties', () => {
                const input = `
                    VCXProject('MyTargetName')
                    {
                    }
                `;
                assertNonFatalError(
                    input,
                    'Call to function "VCXProject" is missing required property "ProjectOutput".',
                    createRange(1, 20, 1, 46),
                    []
                );
            });
        });

        describe('VSProjectExternal', () => {
            const propertyInput = `
                .ExternalProjectPath = 'MyString'
            `;

            commonTests('VSProjectExternal', propertyInput);

            it('non-fatally errors when missing required properties', () => {
                const input = `
                    VSProjectExternal('MyTargetName')
                    {
                    }
                `;
                assertNonFatalError(
                    input,
                    'Call to function "VSProjectExternal" is missing required property "ExternalProjectPath".',
                    createRange(1, 20, 1, 53),
                    []
                );
            });
        });

        describe('VSSolution', () => {
            const propertyInput = `
                .SolutionOutput = 'MyString'
            `;

            commonTests('VSSolution', propertyInput);

            it('non-fatally errors when missing required properties', () => {
                const input = `
                    VSSolution('MyTargetName')
                    {
                    }
                `;
                assertNonFatalError(
                    input,
                    'Call to function "VSSolution" is missing required property "SolutionOutput".',
                    createRange(1, 20, 1, 46),
                    []
                );
            });
        });

        describe('XCodeProject', () => {
            const propertyInput = `
                .ProjectOutput = 'MyString'
                .ProjectConfigs = 'MyString'
            `;

            commonTests('XCodeProject', propertyInput);

            it('non-fatally errors when missing required properties', () => {
                const input = `
                    XCodeProject('MyTargetName')
                    {
                    }
                `;
                assertNonFatalError(
                    input,
                    'Call to function "XCodeProject" is missing required properties "ProjectOutput", "ProjectConfigs".',
                    createRange(1, 20, 1, 48),
                    []
                );
            });
        });
    });

    describe('Functions with no effect for our evaluation', () => {
        describe('Error', () => {
            it('Basic', () => {
                const input = `
                    .Value = 1
                    Error( 'Value is $Value$' )
                `;
                assertEvaluatedVariablesValueEqual(input, [
                    1,
                    1,
                ]);
            });

            it('The message being just an evaluated variable', () => {
                const input = `
                    .Value = 1
                    Error( '$Value$' )
                `;
                assertEvaluatedVariablesValueEqual(input, [
                    1,
                    1,
                ]);
            });
        });

        describe('Print', () => {
            it('Print string', () => {
                const input = `
                    .Value = 1
                    Print('Value is $Value$')
                `;
                assertEvaluatedVariablesValueEqual(input, [
                    1,
                    1,
                ]);
            });

            it('Print string variable', () => {
                const input = `
                    .Value = 'hello'
                    Print(.Value)
                `;
                assertEvaluatedVariablesValueEqual(input, [
                    'hello',
                    'hello',
                ]);
            });

            it('Print integer variable', () => {
                const input = `
                    .Value = 123
                    Print(.Value)
                `;
                assertEvaluatedVariablesValueEqual(input, [
                    123,
                    123,
                ]);
            });
        });

        describe('Settings', () => {
            it('Basic', () => {
                const input = `
                    .Value = 1
                    Settings
                    {
                        .MyVar = .Value
                    }
                `;
                assertEvaluatedVariablesValueEqual(input, [
                    // .Value = ...
                    1,
                    // .Value
                    1,
                    // .MyVar = ...
                    1,
                ]);
            });
        });
    });

    describe('If', () => {
        describe('Boolean expression', () => {
            it('evaluates a literal true to true', () => {
                const input = `
                    .Result = false
                    If( true )
                    {
                        ^Result = true
                    }
                    Print( .Result )
                `;
                assertEvaluatedVariablesValueEqual(input, [
                    // .Result = ...
                    false,
                    // ^Result = true
                    true,
                    // Print( .Result )
                    true,
                ]);
            });

            it('evaluates a literal false to false', () => {
                const input = `
                    .Result = false
                    If( false )
                    {
                        ^Result = true
                    }
                    Print( .Result )
                `;
                assertEvaluatedVariablesValueEqual(input, [
                    // .Result = ...
                    false,
                    // Print( .Result )
                    false,
                ]);
            });

            it('evaluates "! literal true" to false', () => {
                const input = `
                    .Result = false
                    If( !true )
                    {
                        ^Result = true
                    }
                `;
                assertEvaluatedVariablesValueEqual(input, [false]);
            });

            it('evaluates "! literal false" to true', () => {
                const input = `
                    .Result = false
                    If( !false )
                    {
                        ^Result = true
                    }
                `;
                assertEvaluatedVariablesValueEqual(input, [false, true]);
            });

            it('evaluates a true boolean variable to true', () => {
                const input = `
                    .Value = true
                    .Result = false
                    If( .Value )
                    {
                        ^Result = true
                    }
                `;
                assertEvaluatedVariablesValueEqual(input, [
                    // .Value = ...
                    true,
                    // .Result = ...
                    false,
                    // If( .Value )
                    true,
                    // ^Result = ...
                    true,
                ]);
            });

            it('evaluates a false boolean variable to false', () => {
                const input = `
                    .Value = false
                    .Result = false
                    If( .Value )
                    {
                        ^Result = true
                    }
                `;
                assertEvaluatedVariablesValueEqual(input, [
                    // .Value = ...
                    false,
                    // .Result = ...
                    false,
                    // If( .Value )
                    false,
                ]);
            });

            it('evaluates the inversion of a true boolean variable to false', () => {
                const input = `
                    .Value = true
                    .Result = false
                    If( !.Value )
                    {
                        ^Result = true
                    }
                `;
                assertEvaluatedVariablesValueEqual(input, [true, false, true]);
            });

            it('evaluates the inversion of a false boolean variable to true', () => {
                const input = `
                    .Value = false
                    .Result = false
                    If( !.Value )
                    {
                        ^Result = true
                    }
                `;
                assertEvaluatedVariablesValueEqual(input, [false, false, false, true]);
            });

            it('errors on using a non-boolean variable for the condition', () => {
                const input = `
                    .Value = 123
                    If( .Value )
                    {
                    }
                `;
                const expectedErrorMessage = `Condition must evaluate to a Boolean, but instead evaluates to an Integer`;
                assertEvaluationError(input, expectedErrorMessage, createParseRange(2, 24, 2, 30));
            });

            it('Body on the same line', () => {
                const input = `
                    .Result = false
                    If( true ) { ^Result = true }
                `;
                assertEvaluatedVariablesValueEqual(input, [false, true]);
            });
        });

        describe('Comparison', () => {
            describe('boolean', () => {
                it('"{true-literal} == {true-literal}" evaluates to true', () => {
                    const input = `
                        If( true == true )
                        {
                            .Result = true
                        }
                    `;
                    assertEvaluatedVariablesValueEqual(input, [true]);
                });

                it('"{true-literal} == {false-literal}" evaluates to false', () => {
                    const input = `
                        If( true == false )
                        {
                            .Result = true
                        }
                    `;
                    assertEvaluatedVariablesValueEqual(input, []);
                });

                it('"true == {true-literal}" evaluates to true', () => {
                    const input = `
                        .Value1 = true
                        If( .Value1 == true )
                        {
                            .Result = true
                        }
                    `;
                    assertEvaluatedVariablesValueEqual(input, [true, true, true]);
                });

                it('"{true-literal} == true" evaluates to true', () => {
                    const input = `
                        .Value1 = true
                        If( true == .Value1 )
                        {
                            .Result = true
                        }
                    `;
                    assertEvaluatedVariablesValueEqual(input, [true, true, true]);
                });

                it('"true == true" evaluates to true', () => {
                    const input = `
                        .Value1 = true
                        .Value2 = true
                        If( .Value1 == .Value2 )
                        {
                            .Result = true
                        }
                    `;
                    assertEvaluatedVariablesValueEqual(input, [true, true, true, true, true]);
                });

                it('"false == false" evaluates to true', () => {
                    const input = `
                        .Value1 = false
                        .Value2 = false
                        If( .Value1 == .Value2 )
                        {
                            .Result = true
                        }
                    `;
                    assertEvaluatedVariablesValueEqual(input, [false, false, false, false, true]);
                });

                it('"true == false" evaluates to false', () => {
                    const input = `
                        .Value1 = true
                        .Value2 = false
                        If( .Value1 == .Value2 )
                        {
                            .Result = true
                        }
                    `;
                    assertEvaluatedVariablesValueEqual(input, [true, false, true, false]);
                });

                it('"false == true" evaluates to false', () => {
                    const input = `
                        .Value1 = false
                        .Value2 = true
                        If( .Value1 == .Value2 )
                        {
                            .Result = true
                        }
                    `;
                    assertEvaluatedVariablesValueEqual(input, [false, true, false, true]);
                });

                it('"true != true" evaluates to false', () => {
                    const input = `
                        .Value1 = true
                        .Value2 = true
                        If( .Value1 != .Value2 )
                        {
                            .Result = true
                        }
                    `;
                    assertEvaluatedVariablesValueEqual(input, [true, true, true, true]);
                });

                it('"false != false" evaluates to false', () => {
                    const input = `
                        .Value1 = false
                        .Value2 = false
                        If( .Value1 != .Value2 )
                        {
                            .Result = true
                        }
                    `;
                    assertEvaluatedVariablesValueEqual(input, [false, false, false, false]);
                });

                it('"true != false" evaluates to true', () => {
                    const input = `
                        .Value1 = true
                        .Value2 = false
                        If( .Value1 != .Value2 )
                        {
                            .Result = true
                        }
                    `;
                    assertEvaluatedVariablesValueEqual(input, [true, false, true, false, true]);
                });

                it('"false != true" evaluates to true', () => {
                    const input = `
                        .Value1 = false
                        .Value2 = true
                        If( .Value1 != .Value2 )
                        {
                            .Result = true
                        }
                    `;
                    assertEvaluatedVariablesValueEqual(input, [false, true, false, true, true]);
                });

                const illegalComparisonOperators = [
                    '<',
                    '<=',
                    '>',
                    '>='
                ];
                for (const operator of illegalComparisonOperators) {
                    it(`booleans cannot be compared with ${operator}`, () => {
                        const input = `
                            .Value1 = true
                            .Value2 = true
                            If( .Value1 ${operator} .Value2 )
                            {
                            }
                        `;
                        const expectedErrorMessage = `'If' comparison using '${operator}' only supports comparing Strings and Integers, but a Boolean is used`;
                        assertEvaluationError(input, expectedErrorMessage, createParseRange(3, 40, 3, 40 + operator.length));
                    });
                }
            });

            describe('integer', () => {
                it('"{1-literal} == {1-literal}" evaluates to true', () => {
                    const input = `
                        If( 1 == 1 )
                        {
                            .Result = true
                        }
                    `;
                    assertEvaluatedVariablesValueEqual(input, [true]);
                });

                it('"{1-literal} == {0-literal}" evaluates to false', () => {
                    const input = `
                        If( 1 == 0 )
                        {
                            .Result = true
                        }
                    `;
                    assertEvaluatedVariablesValueEqual(input, []);
                });

                it('"1 == {1-literal}" evaluates to true', () => {
                    const input = `
                        .Value1 = 1
                        If( .Value1 == 1 )
                        {
                            .Result = true
                        }
                    `;
                    assertEvaluatedVariablesValueEqual(input, [1, 1, true]);
                });

                it('"{1-literal} == 1" evaluates to true', () => {
                    const input = `
                        .Value1 = 1
                        If( 1 == .Value1 )
                        {
                            .Result = true
                        }
                    `;
                    assertEvaluatedVariablesValueEqual(input, [1, 1, true]);
                });

                it('"1 == 1" evaluates to true', () => {
                    const input = `
                        .Value1 = 1
                        .Value2 = 1
                        If( .Value1 == .Value2 )
                        {
                            .Result = true
                        }
                    `;
                    assertEvaluatedVariablesValueEqual(input, [1, 1, 1, 1, true]);
                });

                it('"1 == 0" evaluates to false', () => {
                    const input = `
                        .Value1 = 1
                        .Value2 = 0
                        If( .Value1 == .Value2 )
                        {
                            .Result = true
                        }
                    `;
                    assertEvaluatedVariablesValueEqual(input, [1, 0, 1, 0]);
                });

                it('"1 != 1" evaluates to false', () => {
                    const input = `
                        .Value1 = 1
                        .Value2 = 1
                        If( .Value1 != .Value2 )
                        {
                            .Result = true
                        }
                    `;
                    assertEvaluatedVariablesValueEqual(input, [1, 1, 1, 1]);
                });

                it('"1 != 0" evaluates to true', () => {
                    const input = `
                        .Value1 = 1
                        .Value2 = 0
                        If( .Value1 != .Value2 )
                        {
                            .Result = true
                        }
                    `;
                    assertEvaluatedVariablesValueEqual(input, [1, 0, 1, 0, true]);
                });

                it('"0 < 1" evaluates to true', () => {
                    const input = `
                        .Value1 = 0
                        .Value2 = 1
                        If( .Value1 < .Value2 )
                        {
                            .Result = true
                        }
                    `;
                    assertEvaluatedVariablesValueEqual(input, [0, 1, 0, 1, true]);
                });

                it('"1 < 0" evaluates to false', () => {
                    const input = `
                        .Value1 = 1
                        .Value2 = 0
                        If( .Value1 < .Value2 )
                        {
                            .Result = true
                        }
                    `;
                    assertEvaluatedVariablesValueEqual(input, [1, 0, 1, 0]);
                });

                it('"1 < 1" evaluates to false', () => {
                    const input = `
                        .Value1 = 1
                        .Value2 = 1
                        If( .Value1 < .Value2 )
                        {
                            .Result = true
                        }
                    `;
                    assertEvaluatedVariablesValueEqual(input, [1, 1, 1, 1]);
                });

                it('"0 <= 1" evaluates to true', () => {
                    const input = `
                        .Value1 = 0
                        .Value2 = 1
                        If( .Value1 <= .Value2 )
                        {
                            .Result = true
                        }
                    `;
                    assertEvaluatedVariablesValueEqual(input, [0, 1, 0, 1, true]);
                });

                it('"1 <= 0" evaluates to false', () => {
                    const input = `
                        .Value1 = 1
                        .Value2 = 0
                        If( .Value1 <= .Value2 )
                        {
                            .Result = true
                        }
                    `;
                    assertEvaluatedVariablesValueEqual(input, [1, 0, 1, 0]);
                });

                it('"1 <= 1" evaluates to true', () => {
                    const input = `
                        .Value1 = 1
                        .Value2 = 1
                        If( .Value1 <= .Value2 )
                        {
                            .Result = true
                        }
                    `;
                    assertEvaluatedVariablesValueEqual(input, [1, 1, 1, 1, true]);
                });

                it('"0 > 1" evaluates to false', () => {
                    const input = `
                        .Value1 = 0
                        .Value2 = 1
                        If( .Value1 > .Value2 )
                        {
                            .Result = true
                        }
                    `;
                    assertEvaluatedVariablesValueEqual(input, [0, 1, 0, 1]);
                });

                it('"1 > 0" evaluates to true', () => {
                    const input = `
                        .Value1 = 1
                        .Value2 = 0
                        If( .Value1 > .Value2 )
                        {
                            .Result = true
                        }
                    `;
                    assertEvaluatedVariablesValueEqual(input, [1, 0, 1, 0, true]);
                });

                it('"1 > 1" evaluates to false', () => {
                    const input = `
                        .Value1 = 1
                        .Value2 = 1
                        If( .Value1 > .Value2 )
                        {
                            .Result = true
                        }
                    `;
                    assertEvaluatedVariablesValueEqual(input, [1, 1, 1, 1]);
                });

                it('"0 >= 1" evaluates to false', () => {
                    const input = `
                        .Value1 = 0
                        .Value2 = 1
                        If( .Value1 >= .Value2 )
                        {
                            .Result = true
                        }
                    `;
                    assertEvaluatedVariablesValueEqual(input, [0, 1, 0, 1]);
                });

                it('"1 >= 0" evaluates to true', () => {
                    const input = `
                        .Value1 = 1
                        .Value2 = 0
                        If( .Value1 >= .Value2 )
                        {
                            .Result = true
                        }
                    `;
                    assertEvaluatedVariablesValueEqual(input, [1, 0, 1, 0, true]);
                });

                it('"1 >= 1" evaluates to true', () => {
                    const input = `
                        .Value1 = 1
                        .Value2 = 1
                        If( .Value1 >= .Value2 )
                        {
                            .Result = true
                        }
                    `;
                    assertEvaluatedVariablesValueEqual(input, [1, 1, 1, 1, true]);
                });
            });

            describe('string', () => {
                it('"{cat-literal} == {cat-literal}" evaluates to true', () => {
                    const input = `
                        If( 'cat' == 'cat' )
                        {
                            .Result = true
                        }
                    `;
                    assertEvaluatedVariablesValueEqual(input, [true]);
                });

                it('"{cat-literal} == {dog-literal}" evaluates to false', () => {
                    const input = `
                        If( 'cat' == 'dog' )
                        {
                            .Result = true
                        }
                    `;
                    assertEvaluatedVariablesValueEqual(input, []);
                });

                it('"cat == {cat-literal}" evaluates to true', () => {
                    const input = `
                        .Value1 = 'cat'
                        If( .Value1 == 'cat' )
                        {
                            .Result = true
                        }
                    `;
                    assertEvaluatedVariablesValueEqual(input, ['cat', 'cat', true]);
                });

                it('"{cat-literal} = cat" evaluates to true', () => {
                    const input = `
                        .Value1 = 'cat'
                        If( 'cat' == .Value1 )
                        {
                            .Result = true
                        }
                    `;
                    assertEvaluatedVariablesValueEqual(input, ['cat', 'cat', true]);
                });

                it('"cat == cat" evaluates to true', () => {
                    const input = `
                        .Value1 = 'cat'
                        .Value2 = 'cat'
                        If( .Value1 == .Value2 )
                        {
                            .Result = true
                        }
                    `;
                    assertEvaluatedVariablesValueEqual(input, ['cat', 'cat', 'cat', 'cat', true]);
                });

                it('"cat == Cat" (different case) evaluates to false', () => {
                    const input = `
                        .Value1 = 'cat'
                        .Value2 = 'Cat'
                        If( .Value1 == .Value2 )
                        {
                            .Result = true
                        }
                    `;
                    assertEvaluatedVariablesValueEqual(input, ['cat', 'Cat', 'cat', 'Cat']);
                });

                it('"cat == dog" evaluates to false', () => {
                    const input = `
                        .Value1 = 'cat'
                        .Value2 = 'dog'
                        If( .Value1 == .Value2 )
                        {
                            .Result = true
                        }
                    `;
                    assertEvaluatedVariablesValueEqual(input, ['cat', 'dog', 'cat', 'dog']);
                });

                it('"cat != cat" evaluates to false', () => {
                    const input = `
                        .Value1 = 'cat'
                        .Value2 = 'cat'
                        If( .Value1 != .Value2 )
                        {
                            .Result = true
                        }
                    `;
                    assertEvaluatedVariablesValueEqual(input, ['cat', 'cat', 'cat', 'cat']);
                });

                it('"cat != Cat" (different case) evaluates to true', () => {
                    const input = `
                        .Value1 = 'cat'
                        .Value2 = 'Cat'
                        If( .Value1 != .Value2 )
                        {
                            .Result = true
                        }
                    `;
                    assertEvaluatedVariablesValueEqual(input, ['cat', 'Cat', 'cat', 'Cat', true]);
                });

                it('"cat != dog" evaluates to true', () => {
                    const input = `
                        .Value1 = 'cat'
                        .Value2 = 'dog'
                        If( .Value1 != .Value2 )
                        {
                            .Result = true
                        }
                    `;
                    assertEvaluatedVariablesValueEqual(input, ['cat', 'dog', 'cat', 'dog', true]);
                });

                it('"cat < dog" evaluates to true', () => {
                    const input = `
                        .Value1 = 'cat'
                        .Value2 = 'dog'
                        If( .Value1 < .Value2 )
                        {
                            .Result = true
                        }
                    `;
                    assertEvaluatedVariablesValueEqual(input, ['cat', 'dog', 'cat', 'dog', true]);
                });

                it('"dog < cat" evaluates to false', () => {
                    const input = `
                        .Value1 = 'dog'
                        .Value2 = 'cat'
                        If( .Value1 < .Value2 )
                        {
                            .Result = true
                        }
                    `;
                    assertEvaluatedVariablesValueEqual(input, ['dog', 'cat', 'dog', 'cat']);
                });

                it('"dog < dog" evaluates to false', () => {
                    const input = `
                        .Value1 = 'dog'
                        .Value2 = 'dog'
                        If( .Value1 < .Value2 )
                        {
                            .Result = true
                        }
                    `;
                    assertEvaluatedVariablesValueEqual(input, ['dog', 'dog', 'dog', 'dog']);
                });

                it('"Dog < dog" (different case) evaluates to true', () => {
                    const input = `
                        .Value1 = 'Dog'
                        .Value2 = 'dog'
                        If( .Value1 < .Value2 )
                        {
                            .Result = true
                        }
                    `;
                    assertEvaluatedVariablesValueEqual(input, ['Dog', 'dog', 'Dog', 'dog', true]);
                });

                it('"dog < Dog" (different case) evaluates to false', () => {
                    const input = `
                        .Value1 = 'dog'
                        .Value2 = 'Dog'
                        If( .Value1 < .Value2 )
                        {
                            .Result = true
                        }
                    `;
                    assertEvaluatedVariablesValueEqual(input, ['dog', 'Dog', 'dog', 'Dog']);
                });

                it('"cat <= dog" evaluates to true', () => {
                    const input = `
                        .Value1 = 'cat'
                        .Value2 = 'dog'
                        If( .Value1 <= .Value2 )
                        {
                            .Result = true
                        }
                    `;
                    assertEvaluatedVariablesValueEqual(input, ['cat', 'dog', 'cat', 'dog', true]);
                });

                it('"dog <= cat" evaluates to false', () => {
                    const input = `
                        .Value1 = 'dog'
                        .Value2 = 'cat'
                        If( .Value1 <= .Value2 )
                        {
                            .Result = true
                        }
                    `;
                    assertEvaluatedVariablesValueEqual(input, ['dog', 'cat', 'dog', 'cat']);
                });

                it('"dog <= dog" evaluates to true', () => {
                    const input = `
                        .Value1 = 'dog'
                        .Value2 = 'dog'
                        If( .Value1 <= .Value2 )
                        {
                            .Result = true
                        }
                    `;
                    assertEvaluatedVariablesValueEqual(input, ['dog', 'dog', 'dog', 'dog', true]);
                });

                it('"Dog <= dog" (different case) evaluates to true', () => {
                    const input = `
                        .Value1 = 'Dog'
                        .Value2 = 'dog'
                        If( .Value1 <= .Value2 )
                        {
                            .Result = true
                        }
                    `;
                    assertEvaluatedVariablesValueEqual(input, ['Dog', 'dog', 'Dog', 'dog', true]);
                });

                it('"dog <= Dog" (different case) evaluates to false', () => {
                    const input = `
                        .Value1 = 'dog'
                        .Value2 = 'Dog'
                        If( .Value1 <= .Value2 )
                        {
                            .Result = true
                        }
                    `;
                    assertEvaluatedVariablesValueEqual(input, ['dog', 'Dog', 'dog', 'Dog']);
                });

                it('"cat > dog" evaluates to false', () => {
                    const input = `
                        .Value1 = 'cat'
                        .Value2 = 'dog'
                        If( .Value1 > .Value2 )
                        {
                            .Result = true
                        }
                    `;
                    assertEvaluatedVariablesValueEqual(input, ['cat', 'dog', 'cat', 'dog']);
                });

                it('"dog > cat" evaluates to true', () => {
                    const input = `
                        .Value1 = 'dog'
                        .Value2 = 'cat'
                        If( .Value1 > .Value2 )
                        {
                            .Result = true
                        }
                    `;
                    assertEvaluatedVariablesValueEqual(input, ['dog', 'cat', 'dog', 'cat', true]);
                });

                it('"dog > dog" evaluates to false', () => {
                    const input = `
                        .Value1 = 'dog'
                        .Value2 = 'dog'
                        If( .Value1 > .Value2 )
                        {
                            .Result = true
                        }
                    `;
                    assertEvaluatedVariablesValueEqual(input, ['dog', 'dog', 'dog', 'dog']);
                });

                it('"Dog > dog" (different case) evaluates to false', () => {
                    const input = `
                        .Value1 = 'Dog'
                        .Value2 = 'dog'
                        If( .Value1 > .Value2 )
                        {
                            .Result = true
                        }
                    `;
                    assertEvaluatedVariablesValueEqual(input, ['Dog', 'dog', 'Dog', 'dog']);
                });

                it('"dog > Dog" (different case) evaluates to true', () => {
                    const input = `
                        .Value1 = 'dog'
                        .Value2 = 'Dog'
                        If( .Value1 > .Value2 )
                        {
                            .Result = true
                        }
                    `;
                    assertEvaluatedVariablesValueEqual(input, ['dog', 'Dog', 'dog', 'Dog', true]);
                });

                it('"cat >= dog" evaluates to false', () => {
                    const input = `
                        .Value1 = 'cat'
                        .Value2 = 'dog'
                        If( .Value1 >= .Value2 )
                        {
                            .Result = true
                        }
                    `;
                    assertEvaluatedVariablesValueEqual(input, ['cat', 'dog', 'cat', 'dog']);
                });

                it('"dog >= cat" evaluates to true', () => {
                    const input = `
                        .Value1 = 'dog'
                        .Value2 = 'cat'
                        If( .Value1 >= .Value2 )
                        {
                            .Result = true
                        }
                    `;
                    assertEvaluatedVariablesValueEqual(input, ['dog', 'cat', 'dog', 'cat', true]);
                });

                it('"dog >= dog" evaluates to true', () => {
                    const input = `
                        .Value1 = 'dog'
                        .Value2 = 'dog'
                        If( .Value1 >= .Value2 )
                        {
                            .Result = true
                        }
                    `;
                    assertEvaluatedVariablesValueEqual(input, ['dog', 'dog', 'dog', 'dog', true]);
                });

                it('"Dog >= dog" (different case) evaluates to false', () => {
                    const input = `
                        .Value1 = 'Dog'
                        .Value2 = 'dog'
                        If( .Value1 >= .Value2 )
                        {
                            .Result = true
                        }
                    `;
                    assertEvaluatedVariablesValueEqual(input, ['Dog', 'dog', 'Dog', 'dog']);
                });

                it('"dog >= Dog" (different case) evaluates to true', () => {
                    const input = `
                        .Value1 = 'dog'
                        .Value2 = 'Dog'
                        If( .Value1 >= .Value2 )
                        {
                            .Result = true
                        }
                    `;
                    assertEvaluatedVariablesValueEqual(input, ['dog', 'Dog', 'dog', 'Dog', true]);
                });
            });

            it('comparing different types errors', () => {
                const input = `
                    .Value1 = 'dog'
                    .Value2 = 123
                    If( .Value1 == .Value2 )
                    {
                    }
                `;
                const expectedErrorMessage = `'If' condition comparison must compare variables of the same type, but LHS is a String and RHS is an Integer`;
                assertEvaluationError(input, expectedErrorMessage, createParseRange(3, 24, 3, 42));
            });
        });

        describe('Presence in ArrayOfStrings', () => {
            it('present-literal-string "in" array of strings evaluates to true', () => {
                const input = `
                    .Haystack = {'a', 'b', 'c'}
                    If( 'b' in .Haystack )
                    {
                        .Result = true
                    }
                `;
                assertEvaluatedVariablesValueEqual(input, [
                    ['a', 'b', 'c'],
                    ['a', 'b', 'c'],
                    true,
                ]);
            });

            it('present-string "in" array of strings evaluates to true', () => {
                const input = `
                    .Needle = 'b'
                    .Haystack = {'a', 'b', 'c'}
                    If( .Needle in .Haystack )
                    {
                        .Result = true
                    }
                `;
                assertEvaluatedVariablesValueEqual(input, [
                    'b',
                    ['a', 'b', 'c'],
                    'b',
                    ['a', 'b', 'c'],
                    true
                ]);
            });

            it('not-present-string "in" array of strings evaluates to false', () => {
                const input = `
                    .Needle = 'd'
                    .Haystack = {'a', 'b', 'c'}
                    If( .Needle in .Haystack )
                    {
                        .Result = true
                    }
                `;
                assertEvaluatedVariablesValueEqual(input, [
                    'd',
                    ['a', 'b', 'c'],
                    'd',
                    ['a', 'b', 'c'],
                ]);
            });

            it('string "in" empty array evaluates to false', () => {
                const input = `
                    .Needle = 'b'
                    .Haystack = {}
                    If( .Needle in .Haystack )
                    {
                        .Result = true
                    }
                `;
                assertEvaluatedVariablesValueEqual(input, [
                    'b',
                    [],
                    'b',
                    [],
                ]);
            });

            it('present-string "not in" array of strings evaluates to false', () => {
                const input = `
                    .Needle = 'b'
                    .Haystack = {'a', 'b', 'c'}
                    If( .Needle not in .Haystack )
                    {
                        .Result = true
                    }
                `;
                assertEvaluatedVariablesValueEqual(input, [
                    'b',
                    ['a', 'b', 'c'],
                    'b',
                    ['a', 'b', 'c'],
                ]);
            });

            it('not-present-string "not in" array of strings evaluates to true', () => {
                const input = `
                    .Needle = 'd'
                    .Haystack = {'a', 'b', 'c'}
                    If( .Needle not in .Haystack )
                    {
                        .Result = true
                    }
                `;
                assertEvaluatedVariablesValueEqual(input, [
                    'd',
                    ['a', 'b', 'c'],
                    'd',
                    ['a', 'b', 'c'],
                    true
                ]);
            });

            it('string "not in" empty array evaluates to true', () => {
                const input = `
                    .Needle = 'b'
                    .Haystack = {}
                    If( .Needle not in .Haystack )
                    {
                        .Result = true
                    }
                `;
                assertEvaluatedVariablesValueEqual(input, [
                    'b',
                    [],
                    'b',
                    [],
                    true
                ]);
            });

            it('present-array-of-strings "in" array of strings evaluates to true', () => {
                const input = `
                    .Needle = {'d', 'b'}
                    .Haystack = {'a', 'b', 'c'}
                    If( .Needle in .Haystack )
                    {
                        .Result = true
                    }
                `;
                assertEvaluatedVariablesValueEqual(input, [
                    ['d', 'b'],
                    ['a', 'b', 'c'],
                    ['d', 'b'],
                    ['a', 'b', 'c'],
                    true
                ]);
            });

            it('not-present-array-of-strings "in" array of strings evaluates to false', () => {
                const input = `
                    .Needle = {'d'}
                    .Haystack = {'a', 'b', 'c'}
                    If( .Needle in .Haystack )
                    {
                        .Result = true
                    }
                `;
                assertEvaluatedVariablesValueEqual(input, [
                    ['d'],
                    ['a', 'b', 'c'],
                    ['d'],
                    ['a', 'b', 'c'],
                ]);
            });

            it('array of strings "in" empty array evaluates to false', () => {
                const input = `
                    .Needle = {'b'}
                    .Haystack = {}
                    If( .Needle in .Haystack )
                    {
                        .Result = true
                    }
                `;
                assertEvaluatedVariablesValueEqual(input, [
                    ['b'],
                    [],
                    ['b'],
                    [],
                ]);
            });

            it('empty array "in" empty array evaluates to false', () => {
                const input = `
                    .Needle = {}
                    .Haystack = {}
                    If( .Needle in .Haystack )
                    {
                        .Result = true
                    }
                `;
                assertEvaluatedVariablesValueEqual(input, [
                    [],
                    [],
                    [],
                    [],
                ]);
            });

            it('present-array-of-strings "not in" array of strings evaluates to false', () => {
                const input = `
                    .Needle = {'d', 'b'}
                    .Haystack = {'a', 'b', 'c'}
                    If( .Needle not in .Haystack )
                    {
                        .Result = true
                    }
                `;
                assertEvaluatedVariablesValueEqual(input, [
                    ['d', 'b'],
                    ['a', 'b', 'c'],
                    ['d', 'b'],
                    ['a', 'b', 'c'],
                ]);
            });

            it('not-present-array-of-strings "not in" array of strings evaluates to true', () => {
                const input = `
                    .Needle = {'d'}
                    .Haystack = {'a', 'b', 'c'}
                    If( .Needle not in .Haystack )
                    {
                        .Result = true
                    }
                `;
                assertEvaluatedVariablesValueEqual(input, [
                    ['d'],
                    ['a', 'b', 'c'],
                    ['d'],
                    ['a', 'b', 'c'],
                    true
                ]);
            });

            it('array of strings "not in" empty array evaluates to true', () => {
                const input = `
                    .Needle = {'b'}
                    .Haystack = {}
                    If( .Needle not in .Haystack )
                    {
                        .Result = true
                    }
                `;
                assertEvaluatedVariablesValueEqual(input, [
                    ['b'],
                    [],
                    ['b'],
                    [],
                    true
                ]);
            });

            it('empty array "not in" empty array evaluates to true', () => {
                const input = `
                    .Needle = {}
                    .Haystack = {}
                    If( .Needle not in .Haystack )
                    {
                        .Result = true
                    }
                `;
                assertEvaluatedVariablesValueEqual(input, [
                    [],
                    [],
                    [],
                    [],
                    true
                ]);
            });

            it('errors if LHS is not a string or an array of strings (variation 1: array of non-strings)', () => {
                const input = `
                    .MyStruct = [ .A = 1 ]
                    .Needle = { .MyStruct }
                    .Haystack = { '123' }
                    If( .Needle in .Haystack )
                    {
                    }
                `;
                const expectedErrorMessage = `'If' 'in' condition left-hand-side value must be either a String or an Array of Strings, but instead is an Array of Structs`;
                assertEvaluationError(input, expectedErrorMessage, createParseRange(4, 24, 4, 31));
            });

            it('errors if LHS is not a string or an array of strings (variation 2: non-string, non-array)', () => {
                const input = `
                    .Needle = 123
                    .Haystack = { '123' }
                    If( .Needle in .Haystack )
                    {
                    }
                `;
                const expectedErrorMessage = `'If' 'in' condition left-hand-side value must be either a String or an Array of Strings, but instead is an Integer`;
                assertEvaluationError(input, expectedErrorMessage, createParseRange(3, 24, 3, 31));
            });

            it('errors if LHS is not a string or an array of strings (variation 3: literal array of strings)', () => {
                const input = `
                    .Haystack = {'a'}
                    If( {'d'} in .Haystack )
                    {
                    }
                `;
                const expectedErrorMessage = `'If' 'in' condition left-hand-side value cannot be a literal Array Of Strings. Instead use an evaluated variable.`;
                assertEvaluationError(input, expectedErrorMessage, createParseRange(2, 24, 2, 29));
            });

            it('errors if RHS is not an array of strings (variation 1: array of non-strings)', () => {
                const input = `
                    .Needle = {}
                    .MyStruct = [ .A = 1 ]
                    .Haystack = { .MyStruct }
                    If( .Needle in .Haystack )
                    {
                    }
                `;
                const expectedErrorMessage = `'If' 'in' condition right-hand-side value must be an Array of Strings, but instead is an Array of Structs`;
                assertEvaluationError(input, expectedErrorMessage, createParseRange(4, 35, 4, 44));
            });

            it('errors if RHS is not an array of strings (variation 2: non-array)', () => {
                const input = `
                    .Needle = {}
                    .Haystack = 123
                    If( .Needle in .Haystack )
                    {
                    }
                `;
                const expectedErrorMessage = `'If' 'in' condition right-hand-side value must be an Array of Strings, but instead is an Integer`;
                assertEvaluationError(input, expectedErrorMessage, createParseRange(3, 35, 3, 44));
            });

            it('errors if RHS is not an array of strings (variation 3: literal array of strings)', () => {
                const input = `
                    If( 'a' in {'b'} )
                    {
                    }
                `;
                const expectedErrorMessage = `'If' 'in' condition right-hand-side value cannot be a literal Array Of Strings. Instead use an evaluated variable.`;
                assertEvaluationError(input, expectedErrorMessage, createParseRange(1, 31, 1, 36));
            });
        });

        describe('Compound expression', () => {
            describe('Boolean compound expression', () => {
                class Comparison {
                    constructor(
                        readonly name: string,
                        readonly condition: string,
                        readonly compare: (values: boolean[]) => boolean
                    )
                    {
                    }
                }

                for (const value1 of [true, false]) {
                    for (const value2 of [true, false]) {
                        const comparisons2Values = [
                            new Comparison(` ${value1} &&  ${value2}`, ' .Value1 &&  .Value2', v => ( v[0] &&  v[1])),
                            new Comparison(`!${value1} &&  ${value2}`, '!.Value1 &&  .Value2', v => (!v[0] &&  v[1])),
                            new Comparison(` ${value1} && !${value2}`, ' .Value1 && !.Value2', v => ( v[0] && !v[1])),
                            new Comparison(`!${value1} && !${value2}`, '!.Value1 && !.Value2', v => (!v[0] && !v[1])),
                            new Comparison(` ${value1} ||  ${value2}`, ' .Value1 ||  .Value2', v => ( v[0] ||  v[1])),
                            new Comparison(`!${value1} ||  ${value2}`, '!.Value1 ||  .Value2', v => (!v[0] ||  v[1])),
                            new Comparison(` ${value1} || !${value2}`, ' .Value1 || !.Value2', v => ( v[0] || !v[1])),
                            new Comparison(`!${value1} || !${value2}`, '!.Value1 || !.Value2', v => (!v[0] || !v[1])),
                        ];
                        for (const comparison of comparisons2Values) {
                            it(comparison.name, () => {
                                const result = comparison.compare([value1, value2]);
                                const input = `
                                    .Value1 = ${value1}
                                    .Value2 = ${value2}
                                    If( ${comparison.condition} )
                                    {
                                        .Result = ${result}
                                    }
                                `;

                                const expectedEvaluatedVariables = [
                                    value1,
                                    value2,
                                    value1,
                                    value2,
                                ];
                                if (result) {
                                    expectedEvaluatedVariables.push(result);
                                }

                                assertEvaluatedVariablesValueEqual(input, expectedEvaluatedVariables);
                            });
                        }
                    }
                }

                for (const value1 of [true, false]) {
                    for (const value2 of [true, false]) {
                        for (const value3 of [true, false]) {
                            const comparisons3Values = [
                                new Comparison(`${value1} && ${value2} && ${value3}`, '.Value1 && .Value2 && .Value3', v => (v[0] && v[1] && v[2])),
                                new Comparison(`${value1} || ${value2} || ${value3}`, '.Value1 || .Value2 || .Value3', v => (v[0] || v[1] || v[2])),
                                new Comparison(`${value1} && ${value2} || ${value3}`, '.Value1 && .Value2 || .Value3', v => (v[0] && v[1] || v[2])),
                                new Comparison(`${value1} || ${value2} && ${value3}`, '.Value1 || .Value2 && .Value3', v => (v[0] || v[1] && v[2])),
                                new Comparison(`(${value1} && ${value2}) || ${value3}`, '(.Value1 && .Value2) || .Value3', v => ((v[0] && v[1]) || v[2])),
                                new Comparison(`${value1} && (${value2} || ${value3})`, '.Value1 && (.Value2 || .Value3)', v => (v[0] && (v[1] || v[2]))),
                                new Comparison(`(${value1} || ${value2}) && ${value3}`, '(.Value1 || .Value2) && .Value3', v => ((v[0] || v[1]) && v[2])),
                                new Comparison(`${value1} || (${value2} && ${value3})`, '.Value1 || (.Value2 && .Value3)', v => (v[0] || (v[1] && v[2]))),
                            ];
                            for (const comparison of comparisons3Values) {
                                it(comparison.name, () => {
                                    const result = comparison.compare([value1, value2, value3]);
                                    const input = `
                                        .Value1 = ${value1}
                                        .Value2 = ${value2}
                                        .Value3 = ${value3}
                                        If( ${comparison.condition} )
                                        {
                                            .Result = ${result}
                                        }
                                    `;

                                    const expectedEvaluatedVariables = [
                                        value1,
                                        value2,
                                        value3,
                                        value1,
                                        value2,
                                        value3,
                                    ];
                                    if (result) {
                                        expectedEvaluatedVariables.push(result);
                                    }

                                    assertEvaluatedVariablesValueEqual(input, expectedEvaluatedVariables);
                                });
                            }
                        }
                    }
                }
            });

            describe('Comparison compound expression', () => {
                it('"(0 < 1) && (0 > 1)" evaluates to false', () => {
                    const input = `
                        .Value1 = 0
                        .Value2 = 1
                        If( (.Value1 < .Value2) && (.Value1 > .Value2) )
                        {
                            .Result = true
                        }
                    `;
                    assertEvaluatedVariablesValueEqual(input, [0, 1, 0, 1, 0, 1]);
                });

                it('"(0 < 1) || (0 > 1)" evaluates to true', () => {
                    const input = `
                        .Value1 = 0
                        .Value2 = 1
                        If( (.Value1 < .Value2) || (.Value1 > .Value2) )
                        {
                            .Result = true
                        }
                    `;
                    assertEvaluatedVariablesValueEqual(input, [0, 1, 0, 1, 0, 1, true]);
                });

                it('"(0 > 1) || (0 < 1)" evaluates to true', () => {
                    const input = `
                        .Value1 = 0
                        .Value2 = 1
                        If( (.Value1 > .Value2) || (.Value1 < .Value2) )
                        {
                            .Result = true
                        }
                    `;
                    assertEvaluatedVariablesValueEqual(input, [0, 1, 0, 1, 0, 1, true]);
                });
            });

            describe('Presence-in-ArrayOfStrings compound expression', () => {
                it('"(present-string in array of strings) && true" evaluates to true', () => {
                    const input = `
                        .Needle = 'b'
                        .Haystack = {'a', 'b', 'c'}
                        If( (.Needle in .Haystack) && true )
                        {
                            .Result = true
                        }
                    `;
                    assertEvaluatedVariablesValueEqual(input, [
                        'b',
                        ['a', 'b', 'c'],
                        'b',
                        ['a', 'b', 'c'],
                        true
                    ]);
                });

                it('"(present-string in array of strings) && false" evaluates to false', () => {
                    const input = `
                        .Needle = 'b'
                        .Haystack = {'a', 'b', 'c'}
                        If( (.Needle in .Haystack) && false )
                        {
                            .Result = true
                        }
                    `;
                    assertEvaluatedVariablesValueEqual(input, [
                        'b',
                        ['a', 'b', 'c'],
                        'b',
                        ['a', 'b', 'c'],
                    ]);
                });
            });
        });
    });

    describe('User functions', () => {
        describe('Declare function without arguments', () => {
            //
            // Success cases: Basic no-arguments functions
            //

            it('Empty body', () => {
                const input = `
                    function Func(){
                    }
                `;
                assertEvaluatedVariablesValueEqual(input, []);
            });

            it('Simple body', () => {
                const input = `
                    function Func()
                    {
                        Print( 'X' )
                    }
                `;
                assertEvaluatedVariablesValueEqual(input, []);
            });

            it('Body on the same line', () => {
                const input = `
                    function Func(){ Print( 'X' ) }
                `;
                assertEvaluatedVariablesValueEqual(input, []);
            });

            //
            // Error cases: Malformed functions
            //

            it('Missing function name', () => {
                const input = `
                    function
                `;
                const expectedErrorMessage =
`Syntax error: Unexpected end of file.
Expecting to see the following:
 • function-name (example: "MyFunctionName")`;
                assertParseSyntaxError(input, expectedErrorMessage, createParseRange(3, 0, 3, 1));
            });

            it('Missing declaration of arguments (variation 1)', () => {
                const input = `
                    function Func
                `;
                const expectedErrorMessage =
`Syntax error: Unexpected end of file.
Expecting to see the following:
 • parameters-start: "("`;
                assertParseSyntaxError(input, expectedErrorMessage, createParseRange(3, 0, 3, 1));
            });

            it('Missing declaration of arguments (variation 2)', () => {
                const input = `
                    function Func{}
                `;
                const expectedErrorMessage =
`Syntax error: Unexpected input.
| function Func{}
|              ^
Expecting to see one of the following:
 • optional-whitespace-and-mandatory-newline (example: "<newline>")
 • parameters-start: "("
 • whitespace (example: " ")`;
                assertParseSyntaxError(input, expectedErrorMessage, createParseRange(1, 33, 1, 34));
            });

            it('Missing body', () => {
                const input = `
                    function Func()
                `;
                const expectedErrorMessage =
`Syntax error: Unexpected end of file.
Expecting to see the following:
 • scope-or-Array-start: "{"`;
                assertParseSyntaxError(input, expectedErrorMessage, createParseRange(3, 0, 3, 1));
            });

            it('non-fatally errors on a function name that is reserved', () => {
                const input = `
                    function true() {
                    }
                `;
                assertNonFatalError(
                    input,
                    'Cannot use function name "true" because it is reserved.',
                    createRange(1, 29, 1, 33),
                    []
                );
            });

            // Error case: Duplicate definition. Functions must be uniquely named.
            it('non-fatally errors on a duplicate definition', () => {
                const input = `
                    function Func(){
                    }
                    function Func(){
                    }
                `;
                const relatedInfo: ErrorRelatedInformation = {
                    range: createRange(1, 29, 1, 33),
                    message: 'Defined here',
                };
                assertNonFatalError(
                    input,
                    'Cannot use function name "Func" because it is already used by another user function. Functions must be uniquely named.',
                    createRange(3, 29, 3, 33),
                    [relatedInfo]
                );
            });
        });

        describe('Declare function with arguments', () => {
            it('Single argument', () => {
                const input = `
                    function Func( .Arg ){
                    }
                `;
                assertEvaluatedVariablesValueEqual(input, []);
            });

            it('Multiple arguments separated by spaces', () => {
                const input = `
                    function Func( .Arg1 .Arg2 .Arg3 ){
                    }
                `;
                assertEvaluatedVariablesValueEqual(input, []);
            });

            it('Multiple arguments separated by commas', () => {
                const input = `
                    function Func( .Arg1, .Arg2, .Arg3 ){
                    }
                `;
                assertEvaluatedVariablesValueEqual(input, []);
            });

            it('Arguments can have a trailing comma', () => {
                const input = `
                    function Func( .Arg1, ){
                    }
                `;
                assertEvaluatedVariablesValueEqual(input, []);
            });

            it('Arguments must start with "."', () => {
                const input = `
                    function Func( Arg ){
                    }
                `;
                const expectedErrorMessage =
`Syntax error: Unexpected function-name: "Arg".
| function Func( Arg ){
|                ^^^
Expecting to see one of the following:
 • parameter-name (example: ".MyParameterName")
 • parameters-end: ")"`;
                assertParseSyntaxError(input, expectedErrorMessage, createParseRange(1, 35, 1, 36));
            });

            it('Argument names must be unique', () => {
                const input = `
                    function Func( .Arg .Arg ){
                    }
                `;
                assertNonFatalError(
                    input,
                    'User-function argument names must be unique.',
                    createRange(1, 40, 1, 44),
                    []
                );
            });

            it('Body on the same line', () => {
                const input = `
                    function Func( .Arg ){ Print( .Arg ) }
                `;
                assertEvaluatedVariablesValueEqual(input, []);
            });
        });

        describe('Call function without arguments', () => {
            it('Empty body', () => {
                const input = `
                    function Func(){
                    }
                    Func()
                `;
                assertEvaluatedVariablesValueEqual(input, []);
            });

            it('Simple body', () => {
                const input = `
                    function Func()
                    {
                        .Value = 1
                        Print(.Value)
                    }
                    Func()
                `;
                assertEvaluatedVariablesValueEqual(input, [1, 1]);
            });

            it('Body on the same line', () => {
                const input = `
                    function Func(){ Print( 'X' ) }
                    Func()
                `;
                assertEvaluatedVariablesValueEqual(input, []);
            });

            it('Non-existent function', () => {
                const input = `
                    Func()
                `;
                const expectedErrorMessage = 'No function exists with the name "Func".';
                assertEvaluationError(input, expectedErrorMessage, createParseRange(1, 20, 1, 24));
            });

            it('Missing arguments block', () => {
                const input = `
                    function Func(){
                    }
                    Func
                `;
                const expectedErrorMessage =
`Syntax error: Unexpected end of file.
Expecting to see the following:
 • function-parameters-start: "("`;
                assertParseSyntaxError(input, expectedErrorMessage, createParseRange(5, 0, 5, 1));
            });
        });

        describe('Call function with arguments', () => {
            it('Single literal argument', () => {
                const input = `
                    function Func(.Arg){
                        Print(.Arg)
                    }
                    Func(1)
                `;
                assertEvaluatedVariablesValueEqual(input, [1]);
            });

            it('Single evaluated argument', () => {
                const input = `
                    .MyVar = 1
                    function Func(.Arg){
                        Print(.Arg)
                    }
                    Func(.MyVar)
                `;
                assertEvaluatedVariablesValueEqual(input, [1, 1, 1]);
            });

            it('Body on the same line', () => {
                const input = `
                    function Func(.Arg){ Print(.Arg) }
                    Func(1)
                `;
                assertEvaluatedVariablesValueEqual(input, [1]);
            });

            it('Multiple arguments separated by spaces', () => {
                const input = `
                    function Func(.Arg1 .Arg2){
                        Print(.Arg1)
                        Print(.Arg2)
                    }
                    Func(1 2)
                `;
                assertEvaluatedVariablesValueEqual(input, [1, 2]);
            });

            it('Multiple arguments separated by commas', () => {
                const input = `
                    function Func(.Arg1, .Arg2){
                        Print(.Arg1)
                        Print(.Arg2)
                    }
                    Func(1, 2)
                `;
                assertEvaluatedVariablesValueEqual(input, [1, 2]);
            });

            it('Wrong number of arguments (takes 0, passing 1)', () => {
                const input = `
                    function Func(){
                    }
                    Func(1)
                `;
                const expectedErrorMessage = 'User function "Func" takes 0 arguments but passing 1.';
                assertEvaluationError(input, expectedErrorMessage, createParseRange(3, 20, 3, 27));
            });

            it('Wrong number of arguments (takes 1, passing 0)', () => {
                const input = `
                    function Func(.Arg){
                    }
                    Func()
                `;
                const expectedErrorMessage = 'User function "Func" takes 1 argument but passing 0.';
                assertEvaluationError(input, expectedErrorMessage, createParseRange(3, 20, 3, 26));
            });

            it('Wrong number of arguments (takes 2, passing 1)', () => {
                const input = `
                    function Func(.Arg1, .Arg2){
                    }
                    Func(1)
                `;
                const expectedErrorMessage = 'User function "Func" takes 2 arguments but passing 1.';
                assertEvaluationError(input, expectedErrorMessage, createParseRange(3, 20, 3, 27));
            });
        });

        describe('Scope', () => {
            it('Functions cannot access variable defined outside the function (using current-scope access)', () => {
                const input = `
                    .MyVar = 'X'
                    function MyFunc(){
                        Print( .MyVar )
                    }
                    MyFunc()
                `;
                const expectedErrorMessage = 'Referencing variable "MyVar" that is not defined in the current scope or any of the parent scopes.';
                assertEvaluationError(input, expectedErrorMessage, createParseRange(3, 31, 3, 37));
            });

            it('Functions cannot access variable defined outside the function (using parent-scope access)', () => {
                const input = `
                    .MyVar = 'X'
                    function MyFunc(){
                        Print( ^MyVar )
                    }
                    MyFunc()
                `;
                const expectedErrorMessage = 'Referencing variable "MyVar" in a parent scope that is not defined in any parent scope.';
                assertEvaluationError(input, expectedErrorMessage, createParseRange(3, 31, 3, 37));
            });
        });

        describe('Deferred evaluation', () => {
            it('Function evaluation is deferred until the call - Declaration works', () => {
                const input = `
                    function MyFunc(){
                        Print( .MyVar )
                    }
                `;
                assertEvaluatedVariablesValueEqual(input, []);
            });

            it('Function evaluation is deferred until the call - Error occurs on invocation', () => {
                const input = `
                    function MyFunc(){
                        Print( .MyVar )
                    }
                    MyFunc()
                `;
                const expectedErrorMessage = 'Referencing variable "MyVar" that is not defined in the current scope or any of the parent scopes.';
                assertEvaluationError(input, expectedErrorMessage, createParseRange(2, 31, 2, 37));
            });
        });

        describe('Nested functions', () => {
            it('Functions may call other functions', () => {
                const input = `
                    function FuncA() {
                        .MyVar = 1
                    }

                    function FuncB() {
                        FuncA()
                    }

                    FuncB()
                `;
                assertEvaluatedVariablesValueEqual(input, [1]);
            });
        });

        describe('Recursion', () => {
            it('Recursion is supported, and a general cap on depth complexity prevents stack overflows', () => {
                const input = `
                    function Func(){
                        Func()
                    }
                    Func()
                `;
                const expectedErrorMessage = 'Excessive scope depth. Possible infinite recursion from user function calls.';
                assertEvaluationError(input, expectedErrorMessage, createParseRange(2, 24, 2, 30));
            });
        });
    });

    describe('#include', () => {
        it('basic include', () => {
            const result = evaluateInputs('file:///fbuild.bff', new Map<UriStr, FileContents>([
                [
                    'file:///fbuild.bff',
                    `
                        #include 'helper.bff'
                        Print( .FromHelper )
                    `
                ],
                [
                    'file:///helper.bff',
                    `
                        .FromHelper = 1
                    `
                ]
            ]), true /*enableDiagnostics*/);
            assert.deepStrictEqual(result.nonFatalErrors, []);

            const expectedEvaluatedVariables: EvaluatedVariable[] = [
                {
                    value: 1,
                    range: createFileRange('file:///helper.bff', 1, 24, 1, 35),
                },
                {
                    value: 1,
                    range: createFileRange('file:///fbuild.bff', 2, 31, 2, 42),
                }
            ];
            assert.deepStrictEqual(result.evaluatedVariables, expectedEvaluatedVariables);

            const definitionFromHelper: VariableDefinition = {
                id: 1,
                range: createFileRange('file:///helper.bff', 1, 24, 1, 35),
                name: 'FromHelper',
            };

            assert.deepStrictEqual(result.variableDefinitions, [
                definitionFromHelper,  // FromHelper
            ]);

            const expectedVariableReferences: VariableReference[] = [
                // helper.bff ".FromHelper = 1" LHS
                {
                    definitions: [definitionFromHelper],
                    range: createFileRange('file:///helper.bff', 1, 24, 1, 35),
                },
                // fbuild.bff "Print( .FromHelper )"
                {
                    definitions: [definitionFromHelper],
                    range: createFileRange('file:///fbuild.bff', 2, 31, 2, 42),
                },
            ];
            assert.deepStrictEqual(result.variableReferences, expectedVariableReferences);

            assert.deepStrictEqual(result.includeDefinitions, new Set<UriStr>([
                'file:///helper.bff',
            ]));

            const expectedIncludeReferences: IncludeReference[] = [
                {
                    includeUri: 'file:///helper.bff',
                    range: createFileRange('file:///fbuild.bff', 1, 33, 1, 45),
                },
            ];
            assert.deepStrictEqual(result.includeReferences, expectedIncludeReferences);
        });

        it('include the same file multiple times in a row', () => {
            const result = evaluateInputs('file:///some/path/fbuild.bff', new Map<UriStr, FileContents>([
                [
                    'file:///some/path/fbuild.bff',
                    `
                        .Name = 'Bobo'
                        #include 'greetings.bff'
                        #include 'greetings.bff'
                    `
                ],
                [
                    'file:///some/path/greetings.bff',
                    `
                        Print( 'Hello $Name$' )
                    `
                ],
            ]), true /*enableDiagnostics*/);
            assert.deepStrictEqual(result.nonFatalErrors, []);

            const expectedEvaluatedVariables: EvaluatedVariable[] = [
                {
                    value: 'Bobo',
                    range: createFileRange('file:///some/path/fbuild.bff', 1, 24, 1, 29),
                },
                {
                    value: 'Bobo',
                    range: createFileRange('file:///some/path/greetings.bff', 1, 38, 1, 44),
                },
                {
                    value: 'Bobo',
                    range: createFileRange('file:///some/path/greetings.bff', 1, 38, 1, 44),
                },
            ];
            assert.deepStrictEqual(result.evaluatedVariables, expectedEvaluatedVariables);

            assert.deepStrictEqual(result.includeDefinitions, new Set<UriStr>([
                'file:///some/path/greetings.bff',
            ]));

            const expectedIncludeReferences: IncludeReference[] = [
                {
                    includeUri: 'file:///some/path/greetings.bff',
                    range: createFileRange('file:///some/path/fbuild.bff', 2, 33, 2, 48),
                },
                {
                    includeUri: 'file:///some/path/greetings.bff',
                    range: createFileRange('file:///some/path/fbuild.bff', 3, 33, 3, 48),
                },
            ];
            assert.deepStrictEqual(result.includeReferences, expectedIncludeReferences);
        });

        it('include with ".."', () => {
            const result = evaluateInputs('file:///some/path/fbuild.bff', new Map<UriStr, FileContents>([
                [
                    'file:///some/path/fbuild.bff',
                    `
                        #include 'animals/dog.bff'
                        #include 'animals/cat.bff'
                    `
                ],
                [
                    'file:///some/path/greetings.bff',
                    `
                        .Message = 'Hello $Name$'
                    `
                ],
                [
                    'file:///some/path/animals/dog.bff',
                    `
                        .Name = 'dog'
                        #include '../greetings.bff'
                        Print( .Message )
                    `
                ],
                [
                    'file:///some/path/animals/cat.bff',
                    `
                        .Name = 'cat'
                        #include '../greetings.bff'
                        Print( .Message )
                    `
                ]
            ]), true /*enableDiagnostics*/);
            assert.deepStrictEqual(result.nonFatalErrors, []);

            const expectedEvaluatedVariables: EvaluatedVariable[] = [
                {
                    value: 'dog',
                    range: createFileRange('file:///some/path/animals/dog.bff', 1, 24, 1, 29),
                },
                {
                    value: 'dog',
                    range: createFileRange('file:///some/path/greetings.bff', 1, 42, 1, 48),
                },
                {
                    value: 'Hello dog',
                    range: createFileRange('file:///some/path/greetings.bff', 1, 24, 1, 32),
                },
                {
                    value: 'Hello dog',
                    range: createFileRange('file:///some/path/animals/dog.bff', 3, 31, 3, 39),
                },
                {
                    value: 'cat',
                    range: createFileRange('file:///some/path/animals/cat.bff', 1, 24, 1, 29),
                },
                {
                    value: 'cat',
                    range: createFileRange('file:///some/path/greetings.bff', 1, 42, 1, 48),
                },
                {
                    value: 'Hello cat',
                    range: createFileRange('file:///some/path/greetings.bff', 1, 24, 1, 32),
                },
                {
                    value: 'Hello cat',
                    range: createFileRange('file:///some/path/animals/cat.bff', 3, 31, 3, 39),
                },
            ];
            assert.deepStrictEqual(result.evaluatedVariables, expectedEvaluatedVariables);

            assert.deepStrictEqual(result.includeDefinitions, new Set<UriStr>([
                'file:///some/path/animals/dog.bff',
                'file:///some/path/greetings.bff',
                'file:///some/path/animals/cat.bff',
            ]));

            const expectedIncludeReferences: IncludeReference[] = [
                {
                    includeUri: 'file:///some/path/animals/dog.bff',
                    range: createFileRange('file:///some/path/fbuild.bff', 1, 33, 1, 50),
                },
                {
                    includeUri: 'file:///some/path/greetings.bff',
                    range: createFileRange('file:///some/path/animals/dog.bff', 2, 33, 2, 51),
                },
                {
                    includeUri: 'file:///some/path/animals/cat.bff',
                    range: createFileRange('file:///some/path/fbuild.bff', 2, 33, 2, 50),
                },
                {
                    includeUri: 'file:///some/path/greetings.bff',
                    range: createFileRange('file:///some/path/animals/cat.bff', 2, 33, 2, 51),
                },
            ];
            assert.deepStrictEqual(result.includeReferences, expectedIncludeReferences);
        });
    });

    describe('#once', () => {
        it('include the same file-with-#once multiple times from the same file', () => {
            const result = evaluateInputs('file:///some/path/fbuild.bff', new Map<UriStr, FileContents>([
                [
                    'file:///some/path/fbuild.bff',
                    `
                        .Name = 'Bobo'
                        #include 'greetings.bff'
                        #include 'greetings.bff'
                    `
                ],
                [
                    'file:///some/path/greetings.bff',
                    `
                        #once
                        Print( 'Hello $Name$' )
                    `
                ],
            ]), true /*enableDiagnostics*/);
            assert.deepStrictEqual(result.nonFatalErrors, []);

            assert.deepStrictEqual(result.evaluatedVariables, [
                {
                    value: 'Bobo',
                    range: createFileRange('file:///some/path/fbuild.bff', 1, 24, 1, 29),
                },
                {
                    value: 'Bobo',
                    range: createFileRange('file:///some/path/greetings.bff', 2, 38, 2, 44),
                },
            ]);
        });

        it('include the same file-with-#once multiple times from different files', () => {
            const result = evaluateInputs('file:///some/path/fbuild.bff', new Map<UriStr, FileContents>([
                [
                    'file:///some/path/fbuild.bff',
                    `
                        #include 'animals/dog.bff'
                        #include 'animals/cat.bff'
                    `
                ],
                [
                    'file:///some/path/greetings.bff',
                    `
                        #once
                        Print( 'Hello $Name$' )
                    `
                ],
                [
                    'file:///some/path/animals/dog.bff',
                    `
                        .Name = 'dog'
                        #include '../greetings.bff'
                    `
                ],
                [
                    'file:///some/path/animals/cat.bff',
                    `
                        .Name = 'cat'
                        #include '../greetings.bff'
                    `
                ]
            ]), true /*enableDiagnostics*/);
            assert.deepStrictEqual(result.nonFatalErrors, []);

            assert.deepStrictEqual(result.evaluatedVariables, [
                {
                    value: 'dog',
                    range: createFileRange('file:///some/path/animals/dog.bff', 1, 24, 1, 29),
                },
                {
                    value: 'dog',
                    range: createFileRange('file:///some/path/greetings.bff', 2, 38, 2, 44),
                },
                {
                    value: 'cat',
                    range: createFileRange('file:///some/path/animals/cat.bff', 1, 24, 1, 29),
                },
            ]);
        });

    });

    describe('#if / #else / #endif', () => {
        const builtInDefine = getPlatformSpecificDefineSymbol();

        it('A platform-specific symbol is defined', () => {
            const input = `
                #if ${builtInDefine}
                    .Value = true
                #endif
            `;
            assertEvaluatedVariablesValueEqual(input, [true]);
        });

        it('"!DEFINE" on a defined symbol evaluates to false', () => {
            const input = `
                #if !${builtInDefine}
                    .Value = true
                #endif
            `;
            assertEvaluatedVariablesValueEqual(input, []);
        });

        it('"!DEFINE" on an undefined symbol evaluates to true', () => {
            const input = `
                #if ! NON_EXISTENT_SYMBOL
                    .Value = true
                #endif
            `;
            assertEvaluatedVariablesValueEqual(input, [true]);
        });

        it('true && true evaulates to true', () => {
            const input = `
                #if ${builtInDefine} && ${builtInDefine}
                    .Value = true
                #endif
            `;
            assertEvaluatedVariablesValueEqual(input, [true]);
        });

        it('true && false evaulates to false', () => {
            const input = `
                #if ${builtInDefine} && !${builtInDefine}
                    .Value = true
                #endif
            `;
            assertEvaluatedVariablesValueEqual(input, []);
        });

        it('false && true evaulates to false', () => {
            const input = `
                #if !${builtInDefine} && ${builtInDefine}
                    .Value = true
                #endif
            `;
            assertEvaluatedVariablesValueEqual(input, []);
        });

        it('false && false evaulates to false', () => {
            const input = `
                #if !${builtInDefine} && !${builtInDefine}
                    .Value = true
                #endif
            `;
            assertEvaluatedVariablesValueEqual(input, []);
        });

        it('true || true evaulates to true', () => {
            const input = `
                #if ${builtInDefine} || ${builtInDefine}
                    .Value = true
                #endif
            `;
            assertEvaluatedVariablesValueEqual(input, [true]);
        });

        it('true || false evaulates to true', () => {
            const input = `
                #if ${builtInDefine} || !${builtInDefine}
                    .Value = true
                #endif
            `;
            assertEvaluatedVariablesValueEqual(input, [true]);
        });

        it('false || true evaulates to true', () => {
            const input = `
                #if !${builtInDefine} || ${builtInDefine}
                    .Value = true
                #endif
            `;
            assertEvaluatedVariablesValueEqual(input, [true]);
        });

        it('false || false evaulates to false', () => {
            const input = `
                #if !${builtInDefine} || !${builtInDefine}
                    .Value = true
                #endif
            `;
            assertEvaluatedVariablesValueEqual(input, []);
        });

        it('false && false || true evaulates to true (&& takes precedence over ||) variation 1', () => {
            const input = `
                #if !${builtInDefine} && !${builtInDefine} || ${builtInDefine}
                    .Value = true
                #endif
            `;
            assertEvaluatedVariablesValueEqual(input, [true]);
        });

        it('true || false && false evaulates to true (&& takes precedence over ||) variation 1', () => {
            const input = `
                #if ${builtInDefine} || !${builtInDefine} && !${builtInDefine}
                    .Value = true
                #endif
            `;
            assertEvaluatedVariablesValueEqual(input, [true]);
        });

        it('#else body is evaluated when the #if condition is false', () => {
            const input = `
                #if !${builtInDefine}
                    .Value = 'if'
                #else
                    .Value = 'else'
                #endif
            `;

            assertEvaluatedVariablesValueEqual(input, ['else']);
        });

        it('#if can be used inline in an assignment expression', () => {
            const input = `
                .Value
                    = 'A'
                #if ${builtInDefine}
                    + 'B'
                #endif
                    + 'C'
            `;

            assertEvaluatedVariablesValueEqual(input, ['ABC']);
        });

        it('#if / #else can be used inline in a String-assignment expression', () => {
            const input = `
                .Value
                    = 'A'
                #if !${builtInDefine}
                    + 'B'
                #else
                    + 'b'
                #endif
                    + 'C'
            `;

            assertEvaluatedVariablesValueEqual(input, ['AbC']);
        });

        it('#if / #else can be used inline in a StringArray-assignment expression', () => {
            const input = `
                .Value = {
                    'A'
                    #if ${builtInDefine}
                        'B'
                    #else
                        'b'
                    #endif
                    'C'
                }
            `;

            assertEvaluatedVariablesValueEqual(input, [['A', 'B', 'C']]);
        });

        it('#if / #else can be used inline in a Struct-assignment expression', () => {
            const input = `
                .Value = [
                    .A = 1
                    #if ${builtInDefine}
                        .B = 2
                    #else
                        .B = 22
                    #endif
                    .C = 3
                ]
            `;

            const myVarADefinition: VariableDefinition = { id: 1, range: createRange(2, 20, 2, 22), name: 'A' };
            const myVarBDefinition: VariableDefinition = { id: 2, range: createRange(4, 24, 4, 26), name: 'B' };
            const myVarCDefinition: VariableDefinition = { id: 3, range: createRange(8, 20, 8, 22), name: 'C' };
            assertEvaluatedVariablesValueEqual(input, [
                1,
                2,
                3,
                Struct.from(Object.entries({
                    A: new StructMember(1, [myVarADefinition]),
                    B: new StructMember(2, [myVarBDefinition]),
                    C: new StructMember(3, [myVarCDefinition]),
                }))
            ]);
        });
    });

    describe('#if exists', () => {
        const builtInDefine = getPlatformSpecificDefineSymbol();
        const builtInEnvVar = getPlatformSpecificEnvironmentVariable();

        it('"exists" evaluates to true if the environment variable exists', () => {
            const input = `
                #if exists(${builtInEnvVar})
                    .Value = true
                #endif
            `;
            assertEvaluatedVariablesValueEqual(input, [true]);
        });

        it('"exists" evaluates to false if the environment variable does not exist', () => {
            const input = `
                #if exists(UNSET_ENV_VAR)
                    .Value = true
                #endif
            `;
            assertEvaluatedVariablesValueEqual(input, []);
        });

        it('Negating an existent result evaluates to false', () => {
            const input = `
                #if !exists( ${builtInEnvVar} )
                    .Value = true
                #endif
            `;
            assertEvaluatedVariablesValueEqual(input, []);
        });

        it('Negating a non-existent result evaluates to true', () => {
            const input = `
                #if !exists( UNSET_ENV_VAR )
                    .Value = true
                #endif
            `;
            assertEvaluatedVariablesValueEqual(input, [true]);
        });

        it('"exists" can be combined with ||', () => {
            const input = `
                #if exists(UNSET_ENV_VAR) || ${builtInDefine}
                    .Value = true
                #endif
            `;
            assertEvaluatedVariablesValueEqual(input, [true]);
        });

        it('"exists" can be combined with &&', () => {
            const input = `
                #if ${builtInDefine} && !exists(UNSET_ENV_VAR)
                    .Value = true
                #endif
            `;
            assertEvaluatedVariablesValueEqual(input, [true]);
        });
    });

    describe('#if file_exists', () => {
        const builtInDefine = getPlatformSpecificDefineSymbol();

        it('"#if file_exists(...)" evaluates to true for a relative path that exists', () => {
            const result = evaluateInputs('file:///base/fbuild.bff', new Map<UriStr, FileContents>([
                [
                    'file:///base/fbuild.bff',
                    `
                        #if file_exists('sibling.txt')
                            .Value = true
                        #endif
                    `
                ],
                [
                    'file:///base/sibling.txt',
                    ''
                ],
            ]), true /*enableDiagnostics*/);
            assert.deepStrictEqual(result.nonFatalErrors, []);

            const actualValues = result.evaluatedVariables.map(evaluatedVariable => evaluatedVariable.value);
            assert.deepStrictEqual(actualValues, [true]);
        });

        it('"#if file_exists(...)" evaluates to true for a relative path above the root FASTBuild file that exists', () => {
            const result = evaluateInputs('file:///base/fbuild.bff', new Map<UriStr, FileContents>([
                [
                    'file:///base/fbuild.bff',
                    `
                        #if file_exists('../uncle.txt')
                            .Value = true
                        #endif
                    `
                ],
                [
                    'file:///uncle.txt',
                    ''
                ],
            ]), true /*enableDiagnostics*/);
            assert.deepStrictEqual(result.nonFatalErrors, []);

            const actualValues = result.evaluatedVariables.map(evaluatedVariable => evaluatedVariable.value);
            assert.deepStrictEqual(actualValues, [true]);
        });

        it('"#if file_exists(...)" evaluates to true for an absolute path that exists', () => {
            const result = evaluateInputs('file:///base/fbuild.bff', new Map<UriStr, FileContents>([
                [
                    'file:///base/fbuild.bff',
                    `
                        #if file_exists('/base/sibling.txt')
                            .Value = true
                        #endif
                    `
                ],
                [
                    'file:///base/sibling.txt',
                    ''
                ],
            ]), true /*enableDiagnostics*/);
            assert.deepStrictEqual(result.nonFatalErrors, []);

            const actualValues = result.evaluatedVariables.map(evaluatedVariable => evaluatedVariable.value);
            assert.deepStrictEqual(actualValues, [true]);
        });

        it('"#if file_exists(...)" evaluates to false for a path that does not exist', () => {
            const input = `
                #if file_exists('path/that/does/not/exist.txt')
                    .Value = true
                #endif
            `;
            assertEvaluatedVariablesValueEqual(input, []);
        });

        it('"#if !file_exists(...)" evaluates to false for a path that exists', () => {
            const result = evaluateInputs('file:///base/fbuild.bff', new Map<UriStr, FileContents>([
                [
                    'file:///base/fbuild.bff',
                    `
                        #if !file_exists('sibling.txt')
                            .Value = true
                        #endif
                    `
                ],
                [
                    'file:///base/sibling.txt',
                    ''
                ],
            ]), true /*enableDiagnostics*/);
            assert.deepStrictEqual(result.nonFatalErrors, []);

            const actualValues = result.evaluatedVariables.map(evaluatedVariable => evaluatedVariable.value);
            assert.deepStrictEqual(actualValues, []);
        });

        it('"#if !file_exists(...)" evaluates to true for a path that does not exist', () => {
            const input = `
                #if !file_exists('path/that/does/not/exist.txt')
                    .Value = true
                #endif
            `;
            assertEvaluatedVariablesValueEqual(input, [true]);
        });

        it('"file_exists" can be combined with ||', () => {
            const input = `
                #if file_exists('path/that/does/not/exist.txt') || ${builtInDefine}
                    .Value = true
                #endif
            `;
            assertEvaluatedVariablesValueEqual(input, [true]);
        });

        it('"file_exists" can be combined with &&', () => {
            const input = `
                #if ${builtInDefine} && file_exists('path/that/does/not/exist.txt')
                    .Value = true
                #endif
            `;
            assertEvaluatedVariablesValueEqual(input, []);
        });
    });

    describe('#define', () => {
        it('basic', () => {
            const input = `
                #define MY_DEFINE
                #if MY_DEFINE
                    .Result = true
                #endif
            `;

            const result = evaluateInput(input, true /*enableDiagnostics*/);
            assert.deepStrictEqual(result.nonFatalErrors, []);

            const actualEvaluatedValues = result.evaluatedVariables.map(evaluatedVariable => evaluatedVariable.value);
            assert.deepStrictEqual(actualEvaluatedValues, [true]);

            // #define MY_DEFINE
            const expectedDefinitionMyDefine: VariableDefinition = {
                id: 1,
                range: createRange(1, 16, 1, 33),
                name: 'MY_DEFINE'
            };

            // .Result = true
            const expectedDefinitionResult: VariableDefinition = {
                id: 2,
                range: createRange(3, 20, 3, 27),
                name: 'Result'
            };

            assert.deepStrictEqual(result.variableDefinitions, [
                expectedDefinitionMyDefine,
                expectedDefinitionResult,
            ]);

            const expectedReferences: VariableReference[] = [
                // #define MY_DEFINE
                {
                    definitions: [expectedDefinitionMyDefine],
                    range: expectedDefinitionMyDefine.range,
                },
                // #if MY_DEFINE
                {
                    definitions: [expectedDefinitionMyDefine],
                    range: createRange(2, 20, 2, 29),
                },
                // .Result = true
                {
                    definitions: [expectedDefinitionResult],
                    range: expectedDefinitionResult.range,
                },
            ];
            assert.deepStrictEqual(result.variableReferences, expectedReferences);
        });

        it('defining an already defined symbol is an error', () => {
            const input = `
                #define MY_DEFINE
                #define MY_DEFINE
            `;
            const relatedInfo: ErrorRelatedInformation = {
                range: createRange(1, 16, 1, 33),
                message: 'Defined here',
            };
            assertNonFatalError(
                input,
                `Cannot #define already defined symbol "MY_DEFINE".`,
                createRange(2, 16, 2, 33),
                [relatedInfo]
            );
        });
    });

    describe('#undef', () => {
        it('basic', () => {
            const input = `
                #define MY_DEFINE
                #undef MY_DEFINE
                #if MY_DEFINE
                    .Result = true
                #endif
            `;
            assertEvaluatedVariablesValueEqual(input, []);

            const result = evaluateInput(input, true /*enableDiagnostics*/);
            assert.deepStrictEqual(result.nonFatalErrors, []);

            const actualEvaluatedValues = result.evaluatedVariables.map(evaluatedVariable => evaluatedVariable.value);
            assert.deepStrictEqual(actualEvaluatedValues, []);

            //
            // The `#if MY_DEFINE` does not reference `MY_DEFINE` because it's already undefined
            //

            // #define MY_DEFINE
            const expectedDefinitionMyDefine: VariableDefinition = {
                id: 1,
                range: createRange(1, 16, 1, 33),
                name: 'MY_DEFINE'
            };

            assert.deepStrictEqual(result.variableDefinitions, [
                expectedDefinitionMyDefine,
            ]);

            const expectedReferences: VariableReference[] = [
                // #define MY_DEFINE
                {
                    definitions: [expectedDefinitionMyDefine],
                    range: createRange(1, 16, 1, 33),
                },
            ];
            assert.deepStrictEqual(result.variableReferences, expectedReferences);
        });

        it('undefining an undefined symbol is an error', () => {
            const input = `
                #undef MY_UNDEFINED_DEFINE
            `;
            const expectedErrorMessage = `Cannot #undef undefined symbol "MY_UNDEFINED_DEFINE".`;
            assertEvaluationError(input, expectedErrorMessage, createParseRange(1, 16, 1, 42));
        });

        it('undefining a built-in symbol is an error', () => {
            const builtInDefine = getPlatformSpecificDefineSymbol();
            const input = `
                #undef ${builtInDefine}
            `;
            const expectedErrorMessage = `Cannot #undef built-in symbol "${builtInDefine}".`;
            assertEvaluationError(input, expectedErrorMessage, createParseRange(1, 16, 1, 23 + builtInDefine.length));
        });
    });

    describe('#import', () => {
        it('#import of an environment variable that exists', () => {
            const builtInEnvVar = getPlatformSpecificEnvironmentVariable();
            const input = `
                #import ${builtInEnvVar}
                Print( .${builtInEnvVar} )
            `;
            const result = evaluateInput(input, true /*enableDiagnostics*/);
            assert.deepStrictEqual(result.nonFatalErrors, []);

            const expectedDefinition: VariableDefinition =
            {
                id: 1,
                range: createRange(1, 16, 1, 24 + builtInEnvVar.length),
                name: builtInEnvVar
            };
            assert.deepStrictEqual(result.variableDefinitions, [expectedDefinition]);

            const expectedReferences: VariableReference[] = [
                // #import ${builtInEnvVar}
                {
                    definitions: [expectedDefinition],
                    range: createRange(1, 16, 1, 24 + builtInEnvVar.length),
                },
                // Print( .${builtInEnvVar} )
                {
                    definitions: [expectedDefinition],
                    range: createRange(2, 23, 2, 24 + builtInEnvVar.length),
                },
            ];
            assert.deepStrictEqual(result.variableReferences, expectedReferences);

            assert.strictEqual(result.evaluatedVariables.length, 1);
            assert.strictEqual(typeof result.evaluatedVariables[0].value, 'string');
        });

        it('#import of a non-existent environment variable', () => {
            const input = `
                #import UNSET_ENV_VAR
            `;
            const expectedErrorMessage = `Cannot import environment variable "UNSET_ENV_VAR" because it does not exist.`;
            assertEvaluationError(input, expectedErrorMessage, createParseRange(1, 16, 1, 37));
        });
    });
});

function getPlatformSpecificDefineSymbol(): string {
    const platform = os.platform();
    switch(platform) {
        case 'linux':
            return '__LINUX__';
        case 'darwin':
            return '__OSX__';
        case 'win32':
            return '__WINDOWS__';
        default:
            throw new Error(`Unsupported platform '${platform}`);
    }
}

// Returns an environment variable that is defined for the current platform.
function getPlatformSpecificEnvironmentVariable(): string {
    const platform = os.platform();
    switch(platform) {
        case 'linux':
            return 'HOME';
        case 'darwin':
            return 'HOME';
        case 'win32':
            return 'TMP';
        default:
            throw new Error(`Unsupported platform '${platform}`);
    }
}<|MERGE_RESOLUTION|>--- conflicted
+++ resolved
@@ -2628,66 +2628,81 @@
             it('creates a definition for the target name that can be referenced', () => {
                 const input = `
                     {
-                        ${functionName}('MyTargetName')
+                        ${functionName}('MyTarget1')
                         {
                             ${propertyInput}
                         }
 
-                        // TODO
-                        //.MyTargetNameReferenceStatic = 'MyTargetName'
-                        //.MyTargetNameReferenceDynamic = 'My' + 'TargetName'
-                    }
-
-                    // TODO
-                    // The target reference does not need to be in the same scope as the target definition.
-                    //{
-                    //    .MyTargetNameReferenceInDifferentScope = 'MyTargetName'
-                    //}
-                `;
-
-<<<<<<< HEAD
-                it('creates a definition for the target name that can be referenced', () => {
-                    const input = `
-                        {
-                            ${functionName}('MyTarget1')
-                            {
-                            }
-
-                            Alias('MyTarget2')
-                            {
-                                .Targets = { 'MyTarget1' }
-                            }
-                        }
-
-                        // The target reference does not need to be in the same or child scope as the target definition.
-                        {
-                            Alias('MyTarget3')
-                            {
-                                .Targets = { 'MyTarget1' }
-                            }
-                        }
-                    `;
-=======
+                        Alias('MyTarget2')
+                        {
+                            .Targets = { 'MyTarget1' }
+                        }
+                    }
+
+                    // The target reference does not need to be in the same or child scope as the target definition.
+                    {
+                        Alias('MyTarget3')
+                        {
+                            .Targets = { 'MyTarget1' }
+                        }
+                    }
+                `;
+
                 const result = evaluateInput(input, true /*enableDiagnostics*/);
                 assert.deepStrictEqual(result.nonFatalErrors, []);
 
+                const numProperties = propertyInput.match(/^\s*\.[a-zA-Z_][a-zA-Z0-9_]*/mg)?.length || 0;
+                const numPropertyInputLines = propertyInput.split('\n').length;
+
                 const expectedDefinitionMyTarget1: TargetDefinition = {
                     id: 1,
-                    range: createRange(2, 25 + functionName.length, 2, 39 + functionName.length),
+                    range: createRange(2, 25 + functionName.length, 2, 36 + functionName.length),
                 };
-                assert.deepStrictEqual(Array.from(result.targetDefinitions.keys()), ['MyTargetName']);
-                assert.deepStrictEqual(result.targetDefinitions.get('MyTargetName'), expectedDefinitionMyTarget1);
+                const expectedDefinitionMyTarget2: TargetDefinition = {
+                    id: 2 + numProperties,
+                    range: createRange(6 + numPropertyInputLines, 30, 6 + numPropertyInputLines, 41),
+                };
+                const expectedDefinitionMyTarget3: TargetDefinition = {
+                    id: 4 + numProperties,
+                    range: createRange(14 + numPropertyInputLines, 30, 14 + numPropertyInputLines, 41),
+                };
+
+                const expectedTargetDefinitions = new Map<string, TargetDefinition>([
+                    ['MyTarget1', expectedDefinitionMyTarget1],
+                    ['MyTarget2', expectedDefinitionMyTarget2],
+                    ['MyTarget3', expectedDefinitionMyTarget3],
+                ]);
+                assert.deepStrictEqual(result.targetDefinitions, expectedTargetDefinitions);
 
                 const expectedReferences: TargetReference[] = [
                     // MyTarget1's definition's reference
                     {
                         definition: expectedDefinitionMyTarget1,
-                        range: createRange(2, 25 + functionName.length, 2, 39 + functionName.length),
+                        range: createRange(2, 25 + functionName.length, 2, 36 + functionName.length),
+                    },
+                    // MyTarget2's definition's reference
+                    {
+                        definition: expectedDefinitionMyTarget2,
+                        range: createRange(6 + numPropertyInputLines, 30, 6 + numPropertyInputLines, 41),
+                    },
+                    // MyTarget2's reference to MyTarget1
+                    {
+                        definition: expectedDefinitionMyTarget1,
+                        range: createRange(8 + numPropertyInputLines, 28, 8 + numPropertyInputLines, 36),
+                    },
+                    // MyTarget3's definition's reference
+                    {
+                        definition: expectedDefinitionMyTarget3,
+                        range: createRange(14 + numPropertyInputLines, 30, 14 + numPropertyInputLines, 41),
+                    },
+                    // MyTarget3's reference to MyTarget1
+                    {
+                        definition: expectedDefinitionMyTarget1,
+                        range: createRange(16 + numPropertyInputLines, 28, 16 + numPropertyInputLines, 36),
                     },
                 ];
                 assert.deepStrictEqual(result.targetReferences, expectedReferences);
             });
->>>>>>> 6e0a1d43
 
             it('body on the same line', () => {
                 const input = `
@@ -2697,57 +2712,6 @@
                 assert.deepStrictEqual(result.nonFatalErrors, []);
             });
 
-<<<<<<< HEAD
-                    const expectedDefinitionMyTarget1: TargetDefinition = {
-                        id: 1,
-                        range: createRange(2, 29 + functionName.length, 2, 40 + functionName.length),
-                    };
-                    const expectedDefinitionMyTarget2: TargetDefinition = {
-                        id: 2,
-                        range: createRange(6, 34, 6, 45),
-                    };
-                    const expectedDefinitionMyTarget3: TargetDefinition = {
-                        id: 4,
-                        range: createRange(14, 34, 14, 45),
-                    };
-
-                    const expectedTargetDefinitions = new Map<string, TargetDefinition>([
-                        ['MyTarget1', expectedDefinitionMyTarget1],
-                        ['MyTarget2', expectedDefinitionMyTarget2],
-                        ['MyTarget3', expectedDefinitionMyTarget3],
-                    ]);
-                    assert.deepStrictEqual(result.targetDefinitions, expectedTargetDefinitions);
-
-                    const expectedReferences: TargetReference[] = [
-                        // MyTarget1's definition's reference
-                        {
-                            definition: expectedDefinitionMyTarget1,
-                            range: createRange(2, 29 + functionName.length, 2, 40 + functionName.length),
-                        },
-                        // MyTarget2's definition's reference
-                        {
-                            definition: expectedDefinitionMyTarget2,
-                            range: createRange(6, 34, 6, 45),
-                        },
-                        // MyTarget2's reference to MyTarget1
-                        {
-                            definition: expectedDefinitionMyTarget1,
-                            range: createRange(8, 32, 8, 40),
-                        },
-                        // MyTarget3's definition's reference
-                        {
-                            definition: expectedDefinitionMyTarget3,
-                            range: createRange(14, 34, 14, 45),
-                        },
-                        // MyTarget3's reference to MyTarget1
-                        {
-                            definition: expectedDefinitionMyTarget1,
-                            range: createRange(16, 32, 16, 40),
-                        },
-                    ];
-                    assert.deepStrictEqual(result.targetReferences, expectedReferences);
-                });
-=======
             it('errors if the evaluated variable target name is not a string', () => {
                 const input = `
                     .MyTargetName = 123
@@ -2781,7 +2745,6 @@
                     [relatedInfo]
                 );
             });
->>>>>>> 6e0a1d43
 
             it('evaluates body statements', () => {
                 const input = `
