import {
    DefinitionLink,
    DefinitionParams,
} from 'vscode-languageserver-protocol';

import {
    createRange,
    isPositionInRange,
} from '../parser';

import {
    EvaluatedData,
} from '../evaluator';

export class DefinitionProvider {
    getDefinition(params: DefinitionParams, evaluatedData: EvaluatedData): DefinitionLink[] | null {
        const uri = params.textDocument.uri;
        const position = params.position;

<<<<<<< HEAD
        // Check for a matching target definition.
        for (let i = 0; i < evaluatedData.targetReferences.length; i++) {
            const reference = evaluatedData.targetReferences[i];
=======
        // Check for a matching #include definition.
        for (let i = 0; i < evaluatedData.includeReferences.length; i++) {
            const reference = evaluatedData.includeReferences[i];
            if (uri == reference.range.uri
                && isPositionInRange(position, reference.range))
            {
                const includeRange = createRange(0, 0, 0, 0);
                const definitionLink: DefinitionLink = {
                    originSelectionRange: reference.range,
                    targetUri: reference.includeUri,
                    targetRange: includeRange,
                    targetSelectionRange: includeRange,
                };
                return [definitionLink];
            }
        }

        // Check for a matching variable definition.
        for (let i = 0; i < evaluatedData.variableReferences.length; i++) {
            const reference = evaluatedData.variableReferences[i];
>>>>>>> dc4b6f15
            if (uri == reference.range.uri
                && isPositionInRange(position, reference.range))
            {
                const definition = reference.definition;

                const definitionLink: DefinitionLink = {
                    originSelectionRange: reference.range,
<<<<<<< HEAD
                    targetUri: definition.range.uri,
                    targetRange: definition.range,
                    targetSelectionRange: definition.range,
                };
                return [definitionLink];
            }
        }

        // Check for a matching variable definition.
        for (let i = 0; i < evaluatedData.variableReferences.length; i++) {
            const reference = evaluatedData.variableReferences[i];
            if (uri == reference.range.uri
                && isPositionInRange(position, reference.range))
            {
                const definition = reference.definition;

                const definitionLink: DefinitionLink = {
                    originSelectionRange: reference.range,
=======
>>>>>>> dc4b6f15
                    targetUri: definition.range.uri,
                    targetRange: definition.range,
                    targetSelectionRange: definition.range,
                };
                return [definitionLink];
            }
        }

        return null;
    }
}<|MERGE_RESOLUTION|>--- conflicted
+++ resolved
@@ -17,11 +17,24 @@
         const uri = params.textDocument.uri;
         const position = params.position;
 
-<<<<<<< HEAD
         // Check for a matching target definition.
         for (let i = 0; i < evaluatedData.targetReferences.length; i++) {
             const reference = evaluatedData.targetReferences[i];
-=======
+            if (uri == reference.range.uri
+                && isPositionInRange(position, reference.range))
+            {
+                const definition = reference.definition;
+
+                const definitionLink: DefinitionLink = {
+                    originSelectionRange: reference.range,
+                    targetUri: definition.range.uri,
+                    targetRange: definition.range,
+                    targetSelectionRange: definition.range,
+                };
+                return [definitionLink];
+            }
+        }
+
         // Check for a matching #include definition.
         for (let i = 0; i < evaluatedData.includeReferences.length; i++) {
             const reference = evaluatedData.includeReferences[i];
@@ -42,7 +55,6 @@
         // Check for a matching variable definition.
         for (let i = 0; i < evaluatedData.variableReferences.length; i++) {
             const reference = evaluatedData.variableReferences[i];
->>>>>>> dc4b6f15
             if (uri == reference.range.uri
                 && isPositionInRange(position, reference.range))
             {
@@ -50,27 +62,6 @@
 
                 const definitionLink: DefinitionLink = {
                     originSelectionRange: reference.range,
-<<<<<<< HEAD
-                    targetUri: definition.range.uri,
-                    targetRange: definition.range,
-                    targetSelectionRange: definition.range,
-                };
-                return [definitionLink];
-            }
-        }
-
-        // Check for a matching variable definition.
-        for (let i = 0; i < evaluatedData.variableReferences.length; i++) {
-            const reference = evaluatedData.variableReferences[i];
-            if (uri == reference.range.uri
-                && isPositionInRange(position, reference.range))
-            {
-                const definition = reference.definition;
-
-                const definitionLink: DefinitionLink = {
-                    originSelectionRange: reference.range,
-=======
->>>>>>> dc4b6f15
                     targetUri: definition.range.uri,
                     targetRange: definition.range,
                     targetSelectionRange: definition.range,
