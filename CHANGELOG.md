<<<<<<< HEAD
# v0.4.0

## New Features

* [#5](https://github.com/harrisont/fastbuild-vscode/issues/5) Support "go to definition" and "find references" for target names.
=======
# v0.3.1

## Bug fixes

* Fix bug where the partial evaluated data was discarded if there was an error. This prevented being able to access things like hover information on the successfully evaluated data prior to the error, which was previously working.
>>>>>>> a69270b8

# v0.3.0

## New Features

* You can now hover over the left-hand side of a variable assignment or modification to see the variable's new value.

# v0.2.2

* Distinguish between targets and variables in the symbol listing.

# v0.2.1

* Fix bug where document symbols are not available for documents already open at launch.

# v0.2.0

* [#4](https://github.com/harrisont/fastbuild-vscode/issues/4) Support listing document and workspace symbols.

# v0.1.9

* [#6](https://github.com/harrisont/fastbuild-vscode/issues/6) Support `ForEach` iterating over multiple arrays at a time (single array iterating already supported). This completes support for the full FASTBuild language.

# v0.1.8

* Rename repository from `fbuild-vscode-lsp` to `fastbuild-vscode`.

# v0.1.7

* Fixed a bug where `ForEach` kept variable definitions across loop iterations. An example of how this bug manifested is that adding to a "current-scope non-existant, parent-scope existant, current-scope variable" in a `ForEach` loop added to the previous loop-iteration value instead of redefining it each time.


# v0.1.6

* [#7](https://github.com/harrisont/fastbuild-vscode/issues/7) Wait for a delay before updating (debounce), to improve performance.

# v0.1.5

* Clarified that it's compatible with FASTBuild 1.08 (no changes necessary - already compatible).

# v0.1.4

Initial release.<|MERGE_RESOLUTION|>--- conflicted
+++ resolved
@@ -1,16 +1,14 @@
-<<<<<<< HEAD
 # v0.4.0
 
 ## New Features
 
 * [#5](https://github.com/harrisont/fastbuild-vscode/issues/5) Support "go to definition" and "find references" for target names.
-=======
+
 # v0.3.1
 
 ## Bug fixes
 
 * Fix bug where the partial evaluated data was discarded if there was an error. This prevented being able to access things like hover information on the successfully evaluated data prior to the error, which was previously working.
->>>>>>> a69270b8
 
 # v0.3.0
 
