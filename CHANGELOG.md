# v0.4.0

## New Features

<<<<<<< HEAD
* [#5](https://github.com/harrisont/fastbuild-vscode/issues/5) Support "go to definition" and "find references" for target names.
=======
* Support environment variables.
    * `#if exists(...)` ([docs](https://www.fastbuild.org/docs/syntaxguide.html#if)) now checks the actual environment variable instead of always evaluating to false.
    * `#import` ([docs](https://www.fastbuild.org/docs/syntaxguide.html#import)) now reads the actual environment variable instead of using a placeholder value.
>>>>>>> 8a3620a8

# v0.3.1

## Bug fixes

* Fix bug where the partial evaluated data was discarded if there was an error. This prevented being able to access things like hover information on the successfully evaluated data prior to the error, which was previously working.

# v0.3.0

## New Features

* You can now hover over the left-hand side of a variable assignment or modification to see the variable's new value.

# v0.2.2

* Distinguish between targets and variables in the symbol listing.

# v0.2.1

* Fix bug where document symbols are not available for documents already open at launch.

# v0.2.0

* [#4](https://github.com/harrisont/fastbuild-vscode/issues/4) Support listing document and workspace symbols.

# v0.1.9

* [#6](https://github.com/harrisont/fastbuild-vscode/issues/6) Support `ForEach` iterating over multiple arrays at a time (single array iterating already supported). This completes support for the full FASTBuild language.

# v0.1.8

* Rename repository from `fbuild-vscode-lsp` to `fastbuild-vscode`.

# v0.1.7

* Fixed a bug where `ForEach` kept variable definitions across loop iterations. An example of how this bug manifested is that adding to a "current-scope non-existant, parent-scope existant, current-scope variable" in a `ForEach` loop added to the previous loop-iteration value instead of redefining it each time.


# v0.1.6

* [#7](https://github.com/harrisont/fastbuild-vscode/issues/7) Wait for a delay before updating (debounce), to improve performance.

# v0.1.5

* Clarified that it's compatible with FASTBuild 1.08 (no changes necessary - already compatible).

# v0.1.4

Initial release.<|MERGE_RESOLUTION|>--- conflicted
+++ resolved
@@ -1,14 +1,16 @@
+# v0.5.0
+
+## New Features
+
+* [#5](https://github.com/harrisont/fastbuild-vscode/issues/5) Support "go to definition" and "find references" for target names.
+
 # v0.4.0
 
 ## New Features
 
-<<<<<<< HEAD
-* [#5](https://github.com/harrisont/fastbuild-vscode/issues/5) Support "go to definition" and "find references" for target names.
-=======
 * Support environment variables.
     * `#if exists(...)` ([docs](https://www.fastbuild.org/docs/syntaxguide.html#if)) now checks the actual environment variable instead of always evaluating to false.
     * `#import` ([docs](https://www.fastbuild.org/docs/syntaxguide.html#import)) now reads the actual environment variable instead of using a placeholder value.
->>>>>>> 8a3620a8
 
 # v0.3.1
 
