<<<<<<< HEAD
# v0.14.0

## New Features

* ([#13](https://github.com/harrisont/fastbuild-vscode/issues/13)) Support auto-completion for function properties.
=======
# v0.13.4

## Bug Fixes

* ([#71](https://github.com/harrisont/fastbuild-vscode/issues/71)) Fix the bug where a period in a variable name generates a syntax error when using it in a string template.
>>>>>>> 1fd17d04

# v0.13.3

## Bug Fixes

* ([#70](https://github.com/harrisont/fastbuild-vscode/issues/70)) Fix the bug where a `;` or `//` (start-of-comment characters) in a string would cause the rest of the line to be treated as a comment and would create a parse error.

# v0.13.2

## Bug Fixes

* ([#69](https://github.com/harrisont/fastbuild-vscode/issues/69)) Fix the `ForEach` loop variable to only be defined within the loop. Previously it was incorrectly defined in its parent scope, so it was still defined after the `ForEach` call.

# v0.13.1

## Bug Fixes

* ([#67](https://github.com/harrisont/fastbuild-vscode/issues/67)) Fix the errors not updating when changing a file to introduce a parse error and then undoing that change.

# v0.13.0

## New Features

* Add basic syntax highlighting for user function definitions. Note that this does not support syntax highlighting for user function calls.

# v0.12.0

## New Features

* ([#62](https://github.com/harrisont/fastbuild-vscode/issues/62)) Error when missing a required function property.

# v0.11.0

## New Features

* ([#64](https://github.com/harrisont/fastbuild-vscode/issues/64)) Support jumping to the existing definition for redefinition errors. Supports `#define`s, target aliases, and user-function names.

# v0.10.2

## Performance improvements

* ([#59](https://github.com/harrisont/fastbuild-vscode/issues/59)) Stop unnecessarily re-parsing and re-evaluating when holding `Ctrl`  (the go-to-definition hotkey) and hovering over a variable/include whose definition is in an unopened file. This significantly improves performance in these scenarios.

# v0.10.1

## Bug Fixes

* ([#58](https://github.com/harrisont/fastbuild-vscode/issues/58)) Fix "go to references" bug where it errored when there are no references. This bug was introduced in [v0.10.0](#v0100) in [commit 8cfa091](https://github.com/harrisont/fastbuild-vscode/commit/8cfa091e1634e01d8e8f5e058bbbab6910cf8329).

# v0.10.0

## New Features

* ([#54](https://github.com/harrisont/fastbuild-vscode/issues/54)) "Go to definition" on a variable created by `Using` now also includes the definition from the `Using`'s struct's field. This makes it easier to find the origin of the field's value. Note that this was already possible using "go to references", just not using "go to definition".

# v0.9.4

## Bug Fixes

* ([#52](https://github.com/harrisont/fastbuild-vscode/issues/52)) Allow escaping all characters, not just `^`, `$`, `'`, and `"`.

# v0.9.3

## Bug Fixes

* ([#50](https://github.com/harrisont/fastbuild-vscode/issues/50)) Make "go to references" support multiple references with the same location but to different definitions.

# v0.9.2

## Bug Fixes

* ([#47](https://github.com/harrisont/fastbuild-vscode/issues/47)) Fix variable hover value syntax highlighting for strings with `"` in them.

# v0.9.1

## Bug Fixes

* Fix bug where the error message from duplicate target names said the existing target definition location was at "{Object}". Now it says the file and range.

# v0.9.0

## New Features

* ([#44](https://github.com/harrisont/fastbuild-vscode/issues/44)) "Go to definition" now supports multiple definitions. This can be useful when a variable reference has multiple definitions, due to being in a loop or being in a file that is included multiple times. For example, `ForEach` looping over an array of structs, with a `Using` on that struct, referencing a variable in that struct in the loop has multiple definitions, one for each definition in the struct in the array.

# v0.8.0

## New Features

* Support folding (collapsing code blocks) for `#if...#endif`.

# v0.7.1

## Changes

* ([#41](https://github.com/harrisont/fastbuild-vscode/issues/41)) Add syntax highlighting to the functionality list in the README (the feature itself was added in the previous release, v0.7.0).

# v0.7.0

## New Features

* ([#41](https://github.com/harrisont/fastbuild-vscode/issues/41)) Add syntax highlighting. Now it's no longer necessary to use a separate extension.

# v0.6.1

## Bug Fixes

* The extension now defines the FASTBuild language, so that the extension works without requiring the `RoscoP.fastbuild` extension. That extension is still useful for syntax highlighting.

# v0.6.0

## New Features

* ([#36](https://github.com/harrisont/fastbuild-vscode/issues/36)) Support "Go To Definition" and "Go to References" for `#include`s.

# v0.5.11

## Changes

* Update README to clarify that the evaluated variable values shown on hover are deduplicated.

# v0.5.10

## Bug Fixes

* Fix bug where hover values did not deduplicate complex values. It deduplicated boolean/number/string values, but not arrays or structs.

# v0.5.9

## Bug Fixes

* ([#38](https://github.com/harrisont/fastbuild-vscode/issues/38)) Fix a bug where very long (>100,000 characters) evaluated variable hover values don't render correctly, because VS Code truncates them. Now the extension truncates them before hitting the limit, so it still renders correctly.

# v0.5.8

## Bug Fixes

* ([#31](https://github.com/harrisont/fastbuild-vscode/issues/31)) Fix a bug where the `ForEach` loop variable did not appear on hover or on "go to document symbols".

# v0.5.7

## Changes

* ([#28](https://github.com/harrisont/fastbuild-vscode/issues/28)) Stop returning duplicates for "get document/workspace symbols". This makes the results more usable. Additionally, in experiments on a large code base, this makes "get workspace symbols" twice as fast.

# v0.5.6

## Bug fixes

* ([#27](https://github.com/harrisont/fastbuild-vscode/issues/27)) Fix bug where the document symbols are missing data from the last change.

# v0.5.5

## Changes

* Optimizations to speed up evaluation. From a small amount of experimenting, this cuts evaluation time to a third of what it was before.

# v0.5.4

## New Features

* Add a new `inputDebounceDelay` setting to control the delay after changing a document before re-evaluating it.

## Other Changes

* Add logging to measure performance. This is controlled by the new `logPerformanceMetrics` setting, which is disabled by default.

# v0.5.3

## Changes

* Convert the demo videos from `.mov` to `.gif` so that they can show in the Visual Studio Code Externsion Marketplace.

# v0.5.2

## Changes

* Added demo videos to the README

# v0.5.1

## Bug Fixes

* ([#23](https://github.com/harrisont/fastbuild-vscode/issues/23)) `#if exists(...)` now correctly evaluates if the environment variable exists instead of always being false.

# v0.5.0

## New Features

* Support "go to definition" and "find references" for `#define`s:
    * [`#define` / `#undef` FASTBuild docs](https://www.fastbuild.org/docs/syntaxguide.html#define)
    * [`#if` / `#else` / `#endif` FASTBuild docs](https://www.fastbuild.org/docs/syntaxguide.html#if)

# v0.4.0

## New Features

* Support environment variables.
    * `#if exists(...)` ([docs](https://www.fastbuild.org/docs/syntaxguide.html#if)) now checks the actual environment variable instead of always evaluating to false.
    * `#import` ([docs](https://www.fastbuild.org/docs/syntaxguide.html#import)) now reads the actual environment variable instead of using a placeholder value.

# v0.3.1

## Bug fixes

* Fix bug where the partial evaluated data was discarded if there was an error. This prevented being able to access things like hover information on the successfully evaluated data prior to the error, which was previously working.

# v0.3.0

## New Features

* You can now hover over the left-hand side of a variable assignment or modification to see the variable's new value.

# v0.2.2

* Distinguish between targets and variables in the symbol listing.

# v0.2.1

* Fix bug where document symbols are not available for documents already open at launch.

# v0.2.0

* ([#4](https://github.com/harrisont/fastbuild-vscode/issues/4)) Support listing document and workspace symbols.

# v0.1.9

* ([#6](https://github.com/harrisont/fastbuild-vscode/issues/6)) Support `ForEach` iterating over multiple arrays at a time (single array iterating already supported). This completes support for the full FASTBuild language.

# v0.1.8

* Rename repository from `fbuild-vscode-lsp` to `fastbuild-vscode`.

# v0.1.7

* Fixed a bug where `ForEach` kept variable definitions across loop iterations. An example of how this bug manifested is that adding to a "current-scope non-existant, parent-scope existant, current-scope variable" in a `ForEach` loop added to the previous loop-iteration value instead of redefining it each time.


# v0.1.6

* ([#7](https://github.com/harrisont/fastbuild-vscode/issues/7)) Wait for a delay before updating (debounce), to improve performance.

# v0.1.5

* Clarified that it's compatible with FASTBuild 1.08 (no changes necessary - already compatible).

# v0.1.4

Initial release.<|MERGE_RESOLUTION|>--- conflicted
+++ resolved
@@ -1,16 +1,14 @@
-<<<<<<< HEAD
 # v0.14.0
 
 ## New Features
 
 * ([#13](https://github.com/harrisont/fastbuild-vscode/issues/13)) Support auto-completion for function properties.
-=======
+
 # v0.13.4
 
 ## Bug Fixes
 
 * ([#71](https://github.com/harrisont/fastbuild-vscode/issues/71)) Fix the bug where a period in a variable name generates a syntax error when using it in a string template.
->>>>>>> 1fd17d04
 
 # v0.13.3
 
