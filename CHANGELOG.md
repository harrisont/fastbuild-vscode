# v0.3.0

## New Features

<<<<<<< HEAD
* [#5](https://github.com/harrisont/fastbuild-vscode/issues/5) Support "go to definition" and "find references" for target names.
=======
* You can now hover over the left-hand side of a variable assignment or modification to see the variable's new value.
>>>>>>> b5435a7a

# v0.2.2

* Distinguish between targets and variables in the symbol listing.

# v0.2.1

* Fix bug where document symbols are not available for documents already open at launch.

# v0.2.0

* [#4](https://github.com/harrisont/fastbuild-vscode/issues/4) Support listing document and workspace symbols.

# v0.1.9

* [#6](https://github.com/harrisont/fastbuild-vscode/issues/6) Support `ForEach` iterating over multiple arrays at a time (single array iterating already supported). This completes support for the full FASTBuild language.

# v0.1.8

* Rename repository from `fbuild-vscode-lsp` to `fastbuild-vscode`.

# v0.1.7

* Fixed a bug where `ForEach` kept variable definitions across loop iterations. An example of how this bug manifested is that adding to a "current-scope non-existant, parent-scope existant, current-scope variable" in a `ForEach` loop added to the previous loop-iteration value instead of redefining it each time.


# v0.1.6

* [#7](https://github.com/harrisont/fastbuild-vscode/issues/7) Wait for a delay before updating (debounce), to improve performance.

# v0.1.5

* Clarified that it's compatible with FASTBuild 1.08 (no changes necessary - already compatible).

# v0.1.4

Initial release.<|MERGE_RESOLUTION|>--- conflicted
+++ resolved
@@ -1,12 +1,14 @@
+# v0.4.0
+
+## New Features
+
+* [#5](https://github.com/harrisont/fastbuild-vscode/issues/5) Support "go to definition" and "find references" for target names.
+
 # v0.3.0
 
 ## New Features
 
-<<<<<<< HEAD
-* [#5](https://github.com/harrisont/fastbuild-vscode/issues/5) Support "go to definition" and "find references" for target names.
-=======
 * You can now hover over the left-hand side of a variable assignment or modification to see the variable's new value.
->>>>>>> b5435a7a
 
 # v0.2.2
 
