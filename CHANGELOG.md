<<<<<<< HEAD
# v0.6.0

## New Features

* [#5](https://github.com/harrisont/fastbuild-vscode/issues/5) Support "go to definition" and "find references" for target names.
=======
# v0.5.8

## Bug Fixes

* ([#31](https://github.com/harrisont/fastbuild-vscode/issues/4)) Fix a bug where the `ForEach` loop variable did not appear on hover or on "go to document symbols".

# v0.5.7

## Changes

* ([#28](https://github.com/harrisont/fastbuild-vscode/issues/28)) Stop returning duplicates for "get document/workspace symbols". This makes the results more usable. Additionally, in experiments on a large code base, this makes "get workspace symbols" twice as fast.

# v0.5.6

## Bug fixes

* ([#27](https://github.com/harrisont/fastbuild-vscode/issues/27)) Fix bug where the document symbols are missing data from the last change.

# v0.5.5

## Changes

* Optimizations to speed up evaluation. From a small amount of experimenting, this cuts evaluation time to a third of what it was before.

# v0.5.4

## New Features

* Add a new `inputDebounceDelay` setting to control the delay after changing a document before re-evaluating it.

## Other Changes

* Add logging to measure performance. This is controlled by the new `logPerformanceMetrics` setting, which is disabled by default.

# v0.5.3

## Changes

* Convert the demo videos from `.mov` to `.gif` so that they can show in the Visual Studio Code Externsion Marketplace.

# v0.5.2

## Changes

* Added demo videos to the README
>>>>>>> fa879eae

# v0.5.1

## Bug Fixes

* ([#23](https://github.com/harrisont/fastbuild-vscode/issues/23)) `#if exists(...)` now correctly evaluates if the environment variable exists instead of always being false.

# v0.5.0

## New Features

* Support "go to definition" and "find references" for `#define`s:
    * [`#define` / `#undef` FASTBuild docs](https://www.fastbuild.org/docs/syntaxguide.html#define)
    * [`#if` / `#else` / `#endif` FASTBuild docs](https://www.fastbuild.org/docs/syntaxguide.html#if)

# v0.4.0

## New Features

* Support environment variables.
    * `#if exists(...)` ([docs](https://www.fastbuild.org/docs/syntaxguide.html#if)) now checks the actual environment variable instead of always evaluating to false.
    * `#import` ([docs](https://www.fastbuild.org/docs/syntaxguide.html#import)) now reads the actual environment variable instead of using a placeholder value.

# v0.3.1

## Bug fixes

* Fix bug where the partial evaluated data was discarded if there was an error. This prevented being able to access things like hover information on the successfully evaluated data prior to the error, which was previously working.

# v0.3.0

## New Features

* You can now hover over the left-hand side of a variable assignment or modification to see the variable's new value.

# v0.2.2

* Distinguish between targets and variables in the symbol listing.

# v0.2.1

* Fix bug where document symbols are not available for documents already open at launch.

# v0.2.0

* ([#4](https://github.com/harrisont/fastbuild-vscode/issues/4)) Support listing document and workspace symbols.

# v0.1.9

* ([#6](https://github.com/harrisont/fastbuild-vscode/issues/6)) Support `ForEach` iterating over multiple arrays at a time (single array iterating already supported). This completes support for the full FASTBuild language.

# v0.1.8

* Rename repository from `fbuild-vscode-lsp` to `fastbuild-vscode`.

# v0.1.7

* Fixed a bug where `ForEach` kept variable definitions across loop iterations. An example of how this bug manifested is that adding to a "current-scope non-existant, parent-scope existant, current-scope variable" in a `ForEach` loop added to the previous loop-iteration value instead of redefining it each time.


# v0.1.6

* ([#7](https://github.com/harrisont/fastbuild-vscode/issues/7)) Wait for a delay before updating (debounce), to improve performance.

# v0.1.5

* Clarified that it's compatible with FASTBuild 1.08 (no changes necessary - already compatible).

# v0.1.4

Initial release.<|MERGE_RESOLUTION|>--- conflicted
+++ resolved
@@ -1,10 +1,9 @@
-<<<<<<< HEAD
 # v0.6.0
 
 ## New Features
 
 * [#5](https://github.com/harrisont/fastbuild-vscode/issues/5) Support "go to definition" and "find references" for target names.
-=======
+
 # v0.5.8
 
 ## Bug Fixes
@@ -50,7 +49,6 @@
 ## Changes
 
 * Added demo videos to the README
->>>>>>> fa879eae
 
 # v0.5.1
 
