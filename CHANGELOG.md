--- conflicted
+++ resolved
@@ -1,5 +1,9 @@
-<<<<<<< HEAD
-=======
+# v0.14.0
+
+## New Features
+
+* [#5](https://github.com/harrisont/fastbuild-vscode/issues/5) Support "go to definition" and "find references" for target names.
+
 # v0.13.0
 
 ## New Features
@@ -12,14 +16,10 @@
 
 * ([#62](https://github.com/harrisont/fastbuild-vscode/issues/62)) Error when missing a required function property.
 
->>>>>>> 6e0a1d43
 # v0.11.0
 
 ## New Features
 
-<<<<<<< HEAD
-* [#5](https://github.com/harrisont/fastbuild-vscode/issues/5) Support "go to definition" and "find references" for target names.
-=======
 * ([#64](https://github.com/harrisont/fastbuild-vscode/issues/64)) Support jumping to the existing definition for redefinition errors. Supports `#define`s, target aliases, and user-function names.
 
 # v0.10.2
@@ -33,7 +33,6 @@
 ## Bug Fixes
 
 * ([#58](https://github.com/harrisont/fastbuild-vscode/issues/58)) Fix "go to references" bug where it errored when there are no references. This bug was introduced in [v0.10.0](#v0100) in [commit 8cfa091](https://github.com/harrisont/fastbuild-vscode/commit/8cfa091e1634e01d8e8f5e058bbbab6910cf8329).
->>>>>>> 6e0a1d43
 
 # v0.10.0
 
