{
	"name": "fastbuild-support",
	"displayName": "FASTBuild Support",
	"description": "FASTBuild language support. Includes go-to definition, find references, variable evaluation, syntax errors, etc.",
<<<<<<< HEAD
	"version": "0.11.0",
=======
	"version": "0.13.0",
>>>>>>> 6e0a1d43
	"preview": true,
	"publisher": "HarrisonT",
	"author": {
		"name": "HarrisonT"
	},
	"license": "MIT",
	"icon": "icon.png",
	"repository": {
		"type": "git",
		"url": "https://github.com/harrisont/fastbuild-vscode"
	},
	"bugs": {
	  "url": "https://github.com/harrisont/fastbuild-vscode/issues"
	},
	"categories": [
		"Linters",
		"Programming Languages"
	],
	"keywords": [
		"fastbuild",
		"bff"
	],
	"engines": {
		"vscode": "^1.43.0"
	},
	"activationEvents": [
		"onLanguage:fastbuild"
	],
	"main": "./client/out/extension",
	"contributes": {
		"languages": [
			{
				"id": "fastbuild",
				"aliases": ["FASTBuild", "fastbuild"],
				"extensions": [".bff"],
				"configuration": "./language-configuration.json"
			}
		],
		"grammars": [
			{
				"language": "fastbuild",
				"scopeName": "source.fastbuild",
				"path": "./fastbuild.tmLanguage.json"
			}
		],
		"configuration": {
			"type": "object",
			"title": "FASTBuild",
			"properties": {
				"fastbuild.trace.server": {
					"scope": "window",
					"type": "string",
					"enum": [
						"off",
						"messages",
						"verbose"
					],
					"enumDescriptions": [
						"No extra logging",
						"Log what messages are sent and received, but not the message contents",
						"Log what messages are sent and received, including the message contents"
					],
					"default": "off",
					"description": "[Extension debugging] Traces the communication between the extension and the language server."
				},
				"fastbuild.logPerformanceMetrics": {
					"scope": "window",
					"type": "boolean",
					"default": false,
					"description": "[Extension debugging] Log performance metrics."
				},
				"fastbuild.inputDebounceDelay": {
					"scope": "window",
					"type": "number",
					"minimum": 0,
					"default": 500,
					"description": "Delay, in milliseconds, after changing a document before re-evaluating it. A lower value can result in faster feedback, but too low of a value will result in high resource usage when typing quickly."
				}
			}
		}
	},
	"scripts": {
		"build-grammar": "node server/node_modules/nearley/bin/nearleyc.js server/src/fbuild-grammar.ne --out server/src/fbuild-grammar.ts",
		"lint": "node ./node_modules/eslint/bin/eslint.js . --max-warnings 0",
		"build": "tsc --build",
		"watch-build": "tsc --build --watch",
		"postinstall": "cd client && npm install && cd ../server && npm install && cd ..",
		"test": "node ./node_modules/mocha/bin/_mocha --timeout 100000 --colors --require source-map-support/register server/out/test --bail",
		"watch-test": "node ./node_modules/mocha/bin/_mocha --colors --require source-map-support/register --watch --watch-files server/out server/out/test",
		"vscode:prepublish": "npm run build",
		"publish": "vsce publish"
	},
	"devDependencies": {
		"@types/mocha": "8.0.4",
		"@types/node": "14.14.7",
		"@typescript-eslint/eslint-plugin": "4.8.0",
		"@typescript-eslint/parser": "4.8.0",
		"@vscode/vsce": "2.15.0",
		"eslint": "7.13.0",
		"mocha": "8.2.1",
		"source-map-support": "0.5.19",
		"typescript": "4.0.5"
	}
}<|MERGE_RESOLUTION|>--- conflicted
+++ resolved
@@ -2,11 +2,7 @@
 	"name": "fastbuild-support",
 	"displayName": "FASTBuild Support",
 	"description": "FASTBuild language support. Includes go-to definition, find references, variable evaluation, syntax errors, etc.",
-<<<<<<< HEAD
-	"version": "0.11.0",
-=======
-	"version": "0.13.0",
->>>>>>> 6e0a1d43
+	"version": "0.14.0",
 	"preview": true,
 	"publisher": "HarrisonT",
 	"author": {
