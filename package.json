--- conflicted
+++ resolved
@@ -2,11 +2,7 @@
 	"name": "fastbuild-support",
 	"displayName": "FASTBuild Support",
 	"description": "FASTBuild language support. Includes go-to definition, find references, variable evaluation, syntax errors, etc.",
-<<<<<<< HEAD
 	"version": "0.6.0",
-=======
-	"version": "0.5.8",
->>>>>>> fa879eae
 	"preview": true,
 	"publisher": "HarrisonT",
 	"author": {
